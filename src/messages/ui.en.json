{
  "about": [
    {
      "type": 0,
      "value": "About"
    }
  ],
  "about-comic": [
    {
      "type": 0,
      "value": "Three panel comic titled \"MicroPython Rocks\" by Mike Rowbit. A cartoon snake introduces Damien, saying \"Meet Damien... He created MicroPython.\". Two snakes discuss MicroPython. The yellow snake says \"MicroPython is designed to work on very small computers.\" \"Like your BBC micro:bit\" the purple snake replies.\" The yellows snake continues \"But Python can run anywhere.\". The purple snake agrees, saying \"Like on this rack of servers that run huge websites\". The background behind the snakes shows a server rack."
    }
  ],
  "about-microbit": [
    {
      "type": 0,
      "value": "Made with love by the "
    },
    {
      "children": [
        {
          "type": 0,
          "value": "Micro:bit Educational Foundation and contributors"
        }
      ],
      "type": 8,
      "value": "link"
    }
  ],
  "about-micropython": [
    {
      "type": 0,
      "value": "The editor depends on "
    },
    {
      "children": [
        {
          "type": 0,
          "value": "MicroPython"
        }
      ],
      "type": 8,
      "value": "link"
    },
    {
      "type": 0,
      "value": " which is made by Damien George and a community of developers around the world."
    }
  ],
  "about-read-less-micropython": [
    {
      "type": 0,
      "value": "Read less about MicroPython"
    }
  ],
  "about-read-more-micropython": [
    {
      "type": 0,
      "value": "Read more about MicroPython"
    }
  ],
  "added-change": [
    {
      "type": 0,
      "value": "Added file "
    },
    {
      "type": 1,
      "value": "changeName"
    }
  ],
  "api-description": [
    {
      "type": 0,
      "value": "For usage and examples, see "
    },
    {
      "children": [
        {
          "type": 0,
          "value": "Reference"
        }
      ],
      "type": 8,
      "value": "link"
    }
  ],
  "api-tab": [
    {
      "type": 0,
      "value": "API"
    }
  ],
  "apidocs-baseclass": [
    {
      "offset": 0,
      "options": {
        "one": {
          "value": [
            {
              "type": 0,
              "value": "base class"
            }
          ]
        },
        "other": {
          "value": [
            {
              "type": 0,
              "value": "base classes: "
            }
          ]
        }
      },
      "pluralType": "cardinal",
      "type": 6,
      "value": "baseClassCount"
    }
  ],
  "apidocs-classes": [
    {
      "type": 0,
      "value": "Classes"
    }
  ],
  "apidocs-fields": [
    {
      "type": 0,
      "value": "Fields"
    }
  ],
  "apidocs-functions": [
    {
      "type": 0,
      "value": "Functions"
    }
  ],
  "apidocs-methods": [
    {
      "type": 0,
      "value": "Methods"
    }
  ],
  "back-action": [
    {
      "type": 0,
      "value": "Back"
    }
  ],
  "back-to-main": [
    {
      "type": 0,
      "value": "back to the main code"
    }
  ],
  "cancel-action": [
    {
      "type": 0,
      "value": "Cancel"
    }
  ],
  "change-files": [
    {
      "type": 0,
      "value": "Change files?"
    }
  ],
  "choose-main-add-file": [
    {
      "type": 0,
      "value": "Add file "
    },
    {
      "type": 1,
      "value": "name"
    }
  ],
  "choose-main-add-module": [
    {
      "type": 0,
      "value": "Add module "
    },
    {
      "type": 1,
      "value": "name"
    }
  ],
  "choose-main-replace-file": [
    {
      "type": 0,
      "value": "Replace file "
    },
    {
      "type": 1,
      "value": "name"
    }
  ],
  "choose-main-replace-module": [
    {
      "type": 0,
      "value": "Replace module "
    },
    {
      "type": 1,
      "value": "name"
    }
  ],
  "choose-main-source-add-file": [
    {
      "type": 0,
      "value": "Add file "
    },
    {
      "type": 1,
      "value": "target"
    },
    {
      "type": 0,
      "value": " from "
    },
    {
      "type": 1,
      "value": "source"
    }
  ],
  "choose-main-source-add-main-code": [
    {
      "type": 0,
      "value": "Add main code from "
    },
    {
      "type": 1,
      "value": "source"
    }
  ],
  "choose-main-source-replace-file": [
    {
      "type": 0,
      "value": "Replace file "
    },
    {
      "type": 1,
      "value": "target"
    },
    {
      "type": 0,
      "value": " with "
    },
    {
      "type": 1,
      "value": "source"
    }
  ],
  "choose-main-source-replace-main-code": [
    {
      "type": 0,
      "value": "Replace main code with "
    },
    {
      "type": 1,
      "value": "source"
    }
  ],
  "clear": [
    {
      "type": 0,
      "value": "Clear"
    }
  ],
  "close-action": [
    {
      "type": 0,
      "value": "Close"
    }
  ],
  "code-editor": [
    {
      "type": 0,
      "value": "Code editor"
    }
  ],
  "code-example": [
    {
      "type": 0,
      "value": "Code example:"
    }
  ],
  "confirm-action": [
    {
      "type": 0,
      "value": "Confirm"
    }
  ],
  "confirm-delete": [
    {
      "type": 0,
      "value": "Confirm delete"
    }
  ],
  "confirm-replace-body": [
    {
      "type": 0,
      "value": "Replace all files with those in the hex?"
    }
  ],
  "confirm-replace-reset": [
    {
      "type": 0,
      "value": "Replace all files with the default starter code?"
    }
  ],
  "confirm-replace-title": [
    {
      "type": 0,
      "value": "Confirm replace project"
    }
  ],
  "confirm-replace-with-idea": [
    {
      "type": 0,
      "value": "Replace all files with "
    },
    {
      "type": 1,
      "value": "ideaName"
    },
    {
      "type": 0,
      "value": "?"
    }
  ],
  "confirm-save-action": [
    {
      "type": 0,
      "value": "Confirm and save"
    }
  ],
  "confirm-save-hint": [
    {
      "type": 0,
      "value": "Cancel then use Save to keep a copy of your project."
    }
  ],
  "connect-action": [
    {
      "type": 0,
      "value": "Connect"
    }
  ],
  "connect-cable-title": [
    {
      "type": 0,
      "value": "Connect cable"
    }
  ],
  "connect-help-alt": [
    {
      "type": 0,
      "value": "WebUSB connection dialog with BBC micro:bit entry labelled 1 and Connect button labelled 2"
    }
  ],
  "connect-help-message": [
    {
      "type": 0,
      "value": "In next popup:"
    }
  ],
  "connect-help-one": [
    {
      "type": 0,
      "value": "Choose your micro:bit"
    }
  ],
  "connect-help-title": [
    {
      "type": 0,
      "value": "Select micro:bit"
    }
  ],
  "connect-help-two": [
    {
      "type": 0,
      "value": "Select ‘Connect’"
    }
  ],
  "connect-hover": [
    {
      "type": 0,
      "value": "Connect to your micro:bit over WebUSB"
    }
  ],
  "connect-microbit": [
    {
      "type": 0,
      "value": "Connect to your micro:bit to see serial output here"
    }
  ],
  "connect-troubleshoot": [
    {
      "type": 0,
      "value": "Troubleshoot problems with connecting to your micro:bit"
    }
  ],
  "content-load-error": [
    {
      "type": 0,
      "value": "Something went wrong. Download your hex file for safe keeping, then refresh the page to reload."
    }
  ],
  "copied": [
    {
      "type": 0,
      "value": "Copied"
    }
  ],
  "copy-action": [
    {
      "type": 0,
      "value": "Copy"
    }
  ],
  "copy-code-action": [
    {
      "type": 0,
      "value": "Copy code"
    }
  ],
  "create-action": [
    {
      "type": 0,
      "value": "Create"
    }
  ],
  "create-file-action": [
    {
      "type": 0,
      "value": "Create file"
    }
  ],
  "create-python": [
    {
      "type": 0,
      "value": "Create a new Python file in this project"
    }
  ],
  "created-file": [
    {
      "type": 0,
      "value": "Created "
    },
    {
      "type": 1,
      "value": "filename"
    }
  ],
  "delete-action": [
    {
      "type": 0,
      "value": "Delete"
    }
  ],
  "delete-file-action": [
    {
      "type": 0,
      "value": "Delete "
    },
    {
      "type": 1,
      "value": "name"
    }
  ],
  "deleted-file": [
    {
      "type": 0,
      "value": "Deleted "
    },
    {
      "type": 1,
      "value": "filename"
    }
  ],
  "disconnect-action": [
    {
      "type": 0,
      "value": "Disconnect"
    }
  ],
  "disconnect-hover": [
    {
      "type": 0,
      "value": "Disconnect from the micro:bit"
    }
  ],
  "dont-show-again": [
    {
      "type": 0,
      "value": "Don't show this again"
    }
  ],
  "drag-hover": [
    {
      "type": 0,
      "value": "Drag and drop"
    }
  ],
  "edit-file-action": [
    {
      "type": 0,
      "value": "Edit "
    },
    {
      "type": 1,
      "value": "name"
    }
  ],
  "edit-name-project-hover": [
    {
      "type": 0,
      "value": "Edit the name of your project"
    }
  ],
  "edit-project-name-action": [
    {
      "type": 0,
      "value": "Edit project name"
    }
  ],
  "failed-to-build-hex": [
    {
      "type": 0,
      "value": "Failed to build the hex file"
    }
  ],
  "feedback": [
    {
      "type": 0,
      "value": "Feedback"
    }
  ],
  "file-actions": [
    {
      "type": 1,
      "value": "name"
    },
    {
      "type": 0,
      "value": " file actions"
    }
  ],
  "file-already-exists": [
    {
      "type": 0,
      "value": "This file already exists"
    }
  ],
  "file-name-invalid-character": [
    {
      "type": 0,
      "value": "The name contains an invalid character: "
    },
    {
      "type": 1,
      "value": "invalid"
    }
  ],
  "file-name-length": [
    {
      "type": 0,
      "value": "The name is too long"
    }
  ],
  "file-name-lowercase-only": [
    {
      "type": 0,
      "value": "The name should be all lowercase"
    }
  ],
  "file-name-not-empty": [
    {
      "type": 0,
      "value": "The name cannot be empty"
    }
  ],
  "file-name-start-number": [
    {
      "type": 0,
      "value": "The name cannot start with a number"
    }
  ],
  "file-name-whitespace": [
    {
      "type": 0,
      "value": "The name cannot contain spaces"
    }
  ],
  "firmware-update-link": [
    {
      "type": 0,
      "value": "You must "
    },
    {
      "children": [
        {
          "type": 0,
          "value": "update your firmware"
        }
      ],
      "type": 8,
      "value": "link"
    },
    {
      "type": 0,
      "value": " before you can connect to this micro:bit."
    }
  ],
  "firmware-update-message": [
    {
      "type": 0,
      "value": "Connecting to the micro:bit failed because the firmware on your micro:bit is too old."
    }
  ],
  "firmware-update-title": [
    {
      "type": 0,
      "value": "Firmware update required"
    }
  ],
  "flash-action": [
    {
      "type": 0,
      "value": "Flash"
    }
  ],
  "flash-hover": [
    {
      "type": 0,
      "value": "Flash the project directly to the micro:bit"
    }
  ],
  "flashing-code": [
    {
      "type": 0,
      "value": "Sending code (flashing)"
    }
  ],
  "flashing-full-flash-detail": [
    {
      "type": 0,
      "value": "Your code is being sent (flashed) to your micro:bit. This can take a while the first time but it will be quicker after that."
    }
  ],
  "flashing-micropython": [
    {
      "type": 0,
      "value": "Flashing MicroPython"
    }
  ],
  "font-size": [
    {
      "type": 0,
      "value": "Font size"
    }
  ],
  "guide-link": [
    {
      "type": 0,
      "value": "For more support, see the "
    },
    {
      "children": [
        {
          "type": 0,
          "value": "Python Editor guide"
        }
      ],
      "type": 8,
      "value": "link"
    }
  ],
  "help": [
    {
      "type": 0,
      "value": "Help"
    }
  ],
  "help-support": [
    {
      "type": 0,
      "value": "Help & support"
    }
  ],
  "help-translate": [
    {
      "type": 0,
      "value": "Help translate"
    }
  ],
  "highlight-code-structure": [
    {
      "type": 0,
      "value": "Highlight code structure"
    }
  ],
  "highlight-code-structure-full": [
    {
      "type": 0,
      "value": "Full"
    }
  ],
  "highlight-code-structure-none": [
    {
      "type": 0,
      "value": "None"
    }
  ],
  "highlight-code-structure-simple": [
    {
      "type": 0,
      "value": "Simple"
    }
  ],
  "ideas-tab": [
    {
      "type": 0,
      "value": "Ideas"
    }
  ],
  "ideas-tab-description": [
    {
      "type": 0,
      "value": "Try out these projects, modify them and get inspired"
    }
  ],
  "insert-code-action": [
    {
      "type": 0,
      "value": "Insert code"
    }
  ],
  "language": [
    {
      "type": 0,
      "value": "Language"
    }
  ],
  "less-action": [
    {
      "type": 0,
      "value": "Less"
    }
  ],
  "load-error-makecode-info": [
    {
      "type": 0,
      "value": "This hex file cannot be loaded in the Python Editor. The Python Editor cannot open hex files created with Microsoft MakeCode."
    }
  ],
  "load-error-makecode-link": [
    {
      "type": 0,
      "value": "Please visit "
    },
    {
      "children": [
        {
          "type": 0,
          "value": "https://makecode.microbit.org/"
        }
      ],
      "type": 8,
      "value": "link"
    },
    {
      "type": 0,
      "value": " to use this hex file."
    }
  ],
  "load-error-mixed": [
    {
      "type": 0,
      "value": "A hex file can only be loaded on its own. It replaces all files in the project."
    }
  ],
  "load-error-mpy": [
    {
      "type": 0,
      "value": "This version of the Python Editor doesn't currently support adding .mpy files."
    }
  ],
  "load-error-title": [
    {
      "type": 0,
      "value": "Cannot load "
    },
    {
      "offset": 0,
      "options": {
        "one": {
          "value": [
            {
              "type": 0,
              "value": "file"
            }
          ]
        },
        "other": {
          "value": [
            {
              "type": 0,
              "value": "files"
            }
          ]
        }
      },
      "pluralType": "cardinal",
      "type": 6,
      "value": "fileCount"
    }
  ],
  "loaded-file-feedback": [
    {
      "type": 0,
      "value": "Loaded "
    },
    {
      "type": 1,
      "value": "filename"
    }
  ],
  "loading": [
    {
      "type": 0,
      "value": "Loading…"
    }
  ],
  "microbit-hearts-alt": [
    {
      "type": 0,
      "value": "micro:bit board with the 5 by 5 LED grid showing a heart"
    }
  ],
  "micropython-documentation": [
    {
      "type": 0,
      "value": "MicroPython documentation"
    }
  ],
  "micropython-history": [
    {
      "type": 0,
      "value": "Learn how MicroPython on the micro:bit came to be"
    }
  ],
  "micropython-source-code": [
    {
      "type": 0,
      "value": "MicroPython "
    },
    {
      "children": [
        {
          "type": 0,
          "value": "source code for the micro:bit V1"
        }
      ],
      "type": 8,
      "value": "linkV1"
    },
    {
      "type": 0,
      "value": " and "
    },
    {
      "children": [
        {
          "type": 0,
          "value": "micro:bit V2"
        }
      ],
      "type": 8,
      "value": "linkV2"
    }
  ],
  "more-action": [
    {
      "type": 0,
      "value": "More"
    }
  ],
  "more-connect-options": [
    {
      "type": 0,
      "value": "More connect options"
    }
  ],
  "more-ideas": [
    {
      "children": [
        {
          "type": 0,
          "value": "More ideas"
        }
      ],
      "type": 8,
      "value": "link"
    }
  ],
  "more-save-options": [
    {
      "type": 0,
      "value": "More save options"
    }
  ],
  "multiple-files-message-one": [
    {
      "type": 0,
      "value": "This project contains "
    },
    {
      "offset": 0,
      "options": {
        "other": {
          "value": [
            {
              "type": 1,
              "value": "fileCount"
            },
            {
              "type": 0,
              "value": " files"
            }
          ]
        }
      },
      "pluralType": "cardinal",
      "type": 6,
      "value": "fileCount"
    },
    {
      "type": 0,
      "value": " but only "
    },
    {
      "children": [
        {
          "type": 0,
          "value": "main.py"
        }
      ],
      "type": 8,
      "value": "strong"
    },
    {
      "type": 0,
      "value": " has been downloaded."
    }
  ],
  "multiple-files-message-two": [
    {
      "type": 0,
      "value": "Use the "
    },
    {
      "children": [
        {
          "type": 0,
          "value": "Save"
        }
      ],
      "type": 8,
      "value": "strong"
    },
    {
      "type": 0,
      "value": " button to download your whole project as a hex file. You can "
    },
    {
      "children": [
        {
          "type": 0,
          "value": "Open"
        }
      ],
      "type": 8,
      "value": "strong"
    },
    {
      "type": 0,
      "value": " the hex file to restore your project. If you prefer to download individual Python files, use the "
    },
    {
      "children": [
        {
          "type": 0,
          "value": "Project"
        }
      ],
      "type": 8,
      "value": "strong"
    },
    {
      "type": 0,
      "value": " tab."
    }
  ],
  "multiple-files-title": [
    {
      "type": 0,
      "value": "Warning: Only main.py downloaded"
    }
  ],
  "name-project": [
    {
      "type": 0,
      "value": "Name your project"
    }
  ],
  "name-text": [
    {
      "type": 0,
      "value": "Name"
    }
  ],
  "name-used-when": [
    {
      "type": 0,
      "value": "The name is used when you save a hex file."
    }
  ],
  "new-file-hint": [
    {
      "type": 0,
      "value": "We'll add the "
    },
    {
      "children": [
        {
          "type": 0,
          "value": ".py"
        }
      ],
      "type": 8,
      "value": "code"
    },
    {
      "type": 0,
      "value": " extension for you."
    }
  ],
  "next-action": [
    {
      "type": 0,
      "value": "Next"
    }
  ],
  "not-found-checklist-one": [
    {
      "type": 0,
      "value": "Is your "
    },
    {
      "children": [
        {
          "type": 0,
          "value": "micro:bit plugged in"
        }
      ],
      "type": 8,
      "value": "strong"
    },
    {
      "type": 0,
      "value": "? Did you "
    },
    {
      "children": [
        {
          "type": 0,
          "value": "follow these steps"
        }
      ],
      "type": 8,
      "value": "link"
    },
    {
      "type": 0,
      "value": "?"
    }
  ],
  "not-found-checklist-two": [
    {
      "type": 0,
      "value": "If you have a "
    },
    {
      "children": [
        {
          "type": 0,
          "value": "micro:bit V1"
        }
      ],
      "type": 8,
      "value": "strong"
    },
    {
      "type": 0,
      "value": " you may need to "
    },
    {
      "children": [
        {
          "type": 0,
          "value": "update the firmware"
        }
      ],
      "type": 8,
      "value": "link"
    }
  ],
  "not-found-message": [
    {
      "type": 0,
      "value": "You didn’t select a micro:bit, or there was a problem connecting to it."
    }
  ],
  "not-found-save-message": [
    {
      "type": 0,
      "value": "Alternative method: choose Save then follow steps to transfer"
    }
  ],
  "not-found-title": [
    {
      "type": 0,
      "value": "No micro:bit found"
    }
  ],
  "not-found-update-link": [
    {
      "type": 0,
      "value": "You must "
    },
    {
      "children": [
        {
          "type": 0,
          "value": "update your firmware before"
        }
      ],
      "type": 8,
      "value": "link"
    },
    {
      "type": 0,
      "value": " you can connect to this micro:bit."
    }
  ],
  "open-action": [
    {
      "type": 0,
      "value": "Open"
    }
  ],
  "open-file-action": [
    {
      "type": 0,
      "value": "Open…"
    }
  ],
  "open-file-dropped": [
    {
      "type": 0,
      "value": "Open file when dropped"
    }
  ],
  "open-hover": [
    {
      "type": 0,
      "value": "Open a hex or Python file or add other files"
    }
  ],
  "options": [
    {
      "type": 0,
      "value": "Options"
    }
  ],
  "parameter-help": [
    {
      "type": 0,
      "value": "Parameter help"
    }
  ],
  "parameter-help-automatic": [
    {
      "type": 0,
      "value": "Automatic"
    }
  ],
  "parameter-help-manual": [
    {
      "type": 0,
      "value": "Manual ("
    },
    {
      "type": 1,
      "value": "shortcut"
    },
    {
      "type": 0,
      "value": ")"
    }
  ],
  "permanently-delete": [
    {
      "type": 0,
      "value": "Permanently delete "
    },
    {
      "type": 1,
      "value": "filename"
    },
    {
      "type": 0,
      "value": "?"
    }
  ],
  "post-save-message-files": [
    {
      "type": 0,
      "value": "This contains all files in this project (including any additional files, e.g. to run accessories, listed in the "
    },
    {
      "children": [
        {
          "type": 0,
          "value": "Project"
        }
      ],
      "type": 8,
      "value": "strong"
    },
    {
      "type": 0,
      "value": " tab)."
    }
  ],
  "post-save-message-one": [
    {
      "type": 0,
      "value": "You will find your hex file in this computer’s "
    },
    {
      "children": [
        {
          "type": 0,
          "value": "Downloads"
        }
      ],
      "type": 8,
      "value": "strong"
    },
    {
      "type": 0,
      "value": " folder."
    }
  ],
  "post-save-message-two": [
    {
      "type": 0,
      "value": "You can move it to another folder for storage and use "
    },
    {
      "children": [
        {
          "type": 0,
          "value": "Open"
        }
      ],
      "type": 8,
      "value": "strong"
    },
    {
      "type": 0,
      "value": " to continue editing later."
    }
  ],
  "post-save-title": [
    {
      "type": 0,
      "value": "Project saved"
    }
  ],
  "post-save-transfer-hex": [
    {
      "type": 0,
      "value": "To run this hex file on your micro:bit "
    },
    {
      "children": [
        {
          "type": 0,
          "value": "follow these steps"
        }
      ],
      "type": 8,
      "value": "link"
    },
    {
      "type": 0,
      "value": "."
    }
  ],
  "project-actions": [
    {
      "type": 0,
      "value": "Project actions"
    }
  ],
  "project-header": [
    {
      "type": 0,
      "value": "Project header"
    }
  ],
  "project-name": [
    {
      "type": 0,
      "value": "Project name"
    }
  ],
  "project-name-not-empty": [
    {
      "type": 0,
      "value": "The project name cannot be empty"
    }
  ],
  "project-tab": [
    {
      "type": 0,
      "value": "Project"
    }
  ],
  "project-tab-description": [
    {
      "type": 0,
      "value": "View, create, add and edit the files in your project"
    }
  ],
  "python-powered": [
    {
      "type": 0,
      "value": "Python powered"
    }
  ],
  "python-tab": [
    {
      "type": 0,
      "value": "Python"
    }
  ],
  "quit-anyway": [
    {
      "type": 0,
      "value": "Some of your changes have not been saved. Quit anyway?"
    }
  ],
  "read-less": [
    {
      "type": 0,
      "value": "Read less"
    }
  ],
  "read-more": [
    {
      "type": 0,
      "value": "Read more"
    }
  ],
  "redo": [
    {
      "type": 0,
      "value": "Redo"
    }
  ],
  "reference-tab": [
    {
      "type": 0,
      "value": "Reference"
    }
  ],
  "replace-action-label": [
    {
      "type": 0,
      "value": "Replace"
    }
  ],
  "reset-project-action": [
    {
      "type": 0,
      "value": "Reset project"
    }
  ],
  "reset-project-feedback": [
    {
      "type": 0,
      "value": "Project reset to the default starter code"
    }
  ],
  "reset-project-hover": [
    {
      "type": 0,
      "value": "Resets the project to the default starter code, discarding your work"
    }
  ],
  "results-count": [
    {
      "offset": 0,
      "options": {
        "=0": {
          "value": [
            {
              "type": 0,
              "value": "No results"
            }
          ]
        },
        "one": {
          "value": [
            {
              "type": 7
            },
            {
              "type": 0,
              "value": " result"
            }
          ]
        },
        "other": {
          "value": [
            {
              "type": 7
            },
            {
              "type": 0,
              "value": " results"
            }
          ]
        }
      },
      "pluralType": "cardinal",
      "type": 6,
      "value": "count"
    }
  ],
  "save-action": [
    {
      "type": 0,
      "value": "Save"
    }
  ],
  "save-file-action": [
    {
      "type": 0,
      "value": "Save "
    },
    {
      "type": 1,
      "value": "name"
    }
  ],
  "save-hex-action": [
    {
      "type": 0,
      "value": "Save project hex"
    }
  ],
  "save-hover": [
    {
      "type": 0,
      "value": "Save the project hex file to your computer"
    }
  ],
  "save-python-action": [
    {
      "type": 0,
      "value": "Save Python script"
    }
  ],
  "search": [
    {
      "type": 0,
      "value": "Search"
    }
  ],
  "send-action": [
    {
      "type": 0,
      "value": "Send to micro:bit"
    }
  ],
  "send-hover": [
    {
      "type": 0,
      "value": "Connect via WebUSB then flash code onto micro:bit"
    }
  ],
  "serial-collapse": [
    {
      "type": 0,
      "value": "Hide serial"
    }
  ],
  "serial-ctrl-c-action": [
    {
      "type": 0,
      "value": "Send Ctrl+C for REPL"
    }
  ],
  "serial-ctrl-d-action": [
    {
      "type": 0,
      "value": "Send Ctrl+D to reset"
    }
  ],
  "serial-expand": [
    {
      "type": 0,
      "value": "Show serial"
    }
  ],
  "serial-flashed": [
    {
      "type": 0,
      "value": "micro:bit flashed"
    }
  ],
  "serial-help-ctrl-c": [
    {
      "type": 0,
      "value": "Use the keyboard shortcut "
    },
    {
      "children": [
        {
          "type": 0,
          "value": "Ctrl"
        }
      ],
      "type": 8,
      "value": "kbd"
    },
    {
      "type": 0,
      "value": " + "
    },
    {
      "children": [
        {
          "type": 0,
          "value": "C"
        }
      ],
      "type": 8,
      "value": "kbd"
    },
    {
      "type": 0,
      "value": " to interrupt your program. Then you can type Python commands for MicroPython to run. It's a great way to experiment with something new."
    }
  ],
  "serial-help-ctrl-d": [
    {
      "type": 0,
      "value": "To start your program running again use "
    },
    {
      "children": [
        {
          "type": 0,
          "value": "Ctrl"
        }
      ],
      "type": 8,
      "value": "kbd"
    },
    {
      "type": 0,
      "value": " + "
    },
    {
      "children": [
        {
          "type": 0,
          "value": "D"
        }
      ],
      "type": 8,
      "value": "kbd"
    },
    {
      "type": 0,
      "value": "."
    }
  ],
  "serial-help-intro": [
    {
      "type": 0,
      "value": "The serial terminal shows errors and other output from the program running on your micro:bit. By default, it shows the most recent error from the program. Expand it to see all the output."
    }
  ],
  "serial-help-print": [
    {
      "type": 0,
      "value": "Your program can print messages using the "
    },
    {
      "children": [
        {
          "type": 0,
          "value": "print"
        }
      ],
      "type": 8,
      "value": "code"
    },
    {
      "type": 0,
      "value": " function. Try adding "
    },
    {
      "children": [
        {
          "type": 0,
          "value": "print('micro:bit is awesome')"
        }
      ],
      "type": 8,
      "value": "code"
    },
    {
      "type": 0,
      "value": " to your program."
    }
  ],
  "serial-help-title": [
    {
      "type": 0,
      "value": "Serial hints and tips"
    }
  ],
  "serial-hints-and-tips": [
    {
      "type": 0,
      "value": "Serial hints and tips"
    }
  ],
  "serial-menu": [
    {
      "type": 0,
      "value": "Serial menu"
    }
  ],
  "serial-ready-to-flash": [
    {
      "type": 0,
      "value": "micro:bit ready to flash"
    }
  ],
  "serial-running": [
    {
      "type": 0,
      "value": "Running…"
    }
  ],
  "serial-terminal": [
    {
      "type": 0,
      "value": "Serial terminal"
    }
  ],
  "setting-allow-editing-third-party": [
    {
      "type": 0,
      "value": "Allow editing third-party modules"
    }
  ],
  "setting-allow-editing-third-party-info": [
    {
      "type": 0,
      "value": "Changing third-party modules may mean they don’t work as intended."
    }
  ],
  "settings": [
    {
      "type": 0,
      "value": "Settings"
    }
  ],
  "show-api-documentation": [
    {
      "type": 0,
      "value": "Show API documentation"
    }
  ],
  "show-less": [
    {
      "type": 0,
      "value": "Show less"
    }
  ],
  "show-less-for": [
    {
      "type": 0,
      "value": "Show less for "
    },
    {
      "type": 1,
      "value": "item"
    }
  ],
  "show-more": [
    {
      "type": 0,
      "value": "Show more"
    }
  ],
  "show-more-for": [
    {
      "type": 0,
      "value": "Show more for "
    },
    {
      "type": 1,
      "value": "item"
    }
  ],
  "sidebar": [
    {
      "type": 0,
      "value": "Sidebar"
    }
  ],
  "sidebar-collapse": [
    {
      "type": 0,
      "value": "Collapse sidebar"
    }
  ],
  "sidebar-expand": [
    {
      "type": 0,
      "value": "Expand sidebar"
    }
  ],
  "simulator-accelerometer": [
    {
      "type": 0,
      "value": "Accelerometer"
    }
  ],
  "simulator-actions": [
    {
      "type": 0,
      "value": "Simulator actions"
    }
  ],
  "simulator-button-hold-label": [
    {
      "type": 0,
      "value": "Hold button "
    },
    {
      "type": 1,
      "value": "button"
    }
  ],
  "simulator-button-press-label": [
    {
      "type": 0,
      "value": "Press button "
    },
    {
      "type": 1,
      "value": "button"
    }
  ],
  "simulator-buttons": [
    {
      "type": 0,
      "value": "Buttons"
    }
  ],
  "simulator-collapse": [
    {
      "type": 0,
      "value": "Collapse simulator"
    }
  ],
  "simulator-collapse-module": [
    {
      "type": 0,
      "value": "Collapse "
    },
    {
      "type": 1,
      "value": "title"
    },
    {
      "type": 0,
      "value": " module"
    }
  ],
<<<<<<< HEAD
  "simulator-compass": [
    {
      "type": 0,
      "value": "Compass"
=======
  "simulator-data-logging-empty": [
    {
      "type": 0,
      "value": "No log entries."
    }
  ],
  "simulator-data-logging-full": [
    {
      "type": 0,
      "value": "Log full"
    }
  ],
  "simulator-data-logging-rows": [
    {
      "offset": 0,
      "options": {
        "1": {
          "value": [
            {
              "type": 7
            },
            {
              "type": 0,
              "value": " row logged"
            }
          ]
        },
        "=0": {
          "value": [
            {
              "type": 0,
              "value": "No rows logged"
            }
          ]
        },
        "other": {
          "value": [
            {
              "type": 7
            },
            {
              "type": 0,
              "value": " rows logged"
            }
          ]
        }
      },
      "pluralType": "cardinal",
      "type": 6,
      "value": "count"
    }
  ],
  "simulator-data-logging-save-log": [
    {
      "type": 0,
      "value": "Save log"
    }
  ],
  "simulator-data-logging-truncated": [
    {
      "type": 0,
      "value": "Older rows not shown"
>>>>>>> 17708f73
    }
  ],
  "simulator-expand": [
    {
      "type": 0,
      "value": "Expand simulator"
    }
  ],
  "simulator-expand-module": [
    {
      "type": 0,
      "value": "Expand "
    },
    {
      "type": 1,
      "value": "title"
    },
    {
      "type": 0,
      "value": " module"
    }
  ],
  "simulator-gesture-select": [
    {
      "type": 0,
      "value": "Select gesture"
    }
  ],
  "simulator-gesture-send": [
    {
      "type": 0,
      "value": "Send gesture"
    }
  ],
  "simulator-hide": [
    {
      "type": 0,
      "value": "Hide simulator"
    }
  ],
  "simulator-input-hold": [
    {
      "type": 0,
      "value": "Hold"
    }
  ],
  "simulator-input-press": [
    {
      "type": 0,
      "value": "Press"
    }
  ],
  "simulator-light-level": [
    {
      "type": 0,
      "value": "Light level"
    }
  ],
  "simulator-log": [
    {
      "type": 0,
      "value": "Data log"
    }
  ],
  "simulator-loud": [
    {
      "type": 0,
      "value": "Loud"
    }
  ],
  "simulator-mute": [
    {
      "type": 0,
      "value": "Mute"
    }
  ],
  "simulator-pin-hold-label": [
    {
      "type": 0,
      "value": "Hold pin "
    },
    {
      "type": 1,
      "value": "pin"
    }
  ],
  "simulator-pin-press-label": [
    {
      "type": 0,
      "value": "Press pin "
    },
    {
      "type": 1,
      "value": "pin"
    }
  ],
  "simulator-pins": [
    {
      "type": 0,
      "value": "Pins"
    }
  ],
  "simulator-quiet": [
    {
      "type": 0,
      "value": "Quiet"
    }
  ],
  "simulator-radio": [
    {
      "type": 0,
      "value": "Radio"
    }
  ],
  "simulator-radio-group-notice": [
    {
      "type": 0,
      "value": "Radio group set to "
    },
    {
      "type": 1,
      "value": "groupNumber"
    }
  ],
  "simulator-radio-message": [
    {
      "type": 0,
      "value": "Radio message"
    }
  ],
  "simulator-radio-message-limit-notice": [
    {
      "type": 0,
      "value": "Older messages not shown"
    }
  ],
  "simulator-radio-no-messages": [
    {
      "type": 0,
      "value": "No messages to show"
    }
  ],
  "simulator-radio-off": [
    {
      "type": 0,
      "value": "The radio is off"
    }
  ],
  "simulator-radio-send": [
    {
      "type": 0,
      "value": "Send message"
    }
  ],
  "simulator-reference-link": [
    {
      "type": 0,
      "value": "Link to Reference section"
    }
  ],
  "simulator-reset": [
    {
      "type": 0,
      "value": "Reset"
    }
  ],
  "simulator-serial-terminal": [
    {
      "type": 0,
      "value": "Simulator serial terminal"
    }
  ],
  "simulator-show": [
    {
      "type": 0,
      "value": "Show simulator"
    }
  ],
  "simulator-sound-level": [
    {
      "type": 0,
      "value": "Sound level"
    }
  ],
  "simulator-stop": [
    {
      "type": 0,
      "value": "Stop"
    }
  ],
  "simulator-temperature": [
    {
      "type": 0,
      "value": "Temperature"
    }
  ],
  "simulator-title": [
    {
      "type": 0,
      "value": "Simulator"
    }
  ],
  "simulator-touch-logo": [
    {
      "type": 0,
      "value": "Touch logo"
    }
  ],
  "simulator-unmute": [
    {
      "type": 0,
      "value": "Unmute"
    }
  ],
  "software-versions": [
    {
      "type": 0,
      "value": "Software versions"
    }
  ],
  "start-coding-action": [
    {
      "type": 0,
      "value": "Start coding"
    }
  ],
  "support": [
    {
      "type": 0,
      "value": "Support"
    }
  ],
  "terms-of-use": [
    {
      "type": 0,
      "value": "Terms of use"
    }
  ],
  "third-party-module-explanation": [
    {
      "type": 0,
      "value": "This file is a third-party module and is not intended to be edited."
    }
  ],
  "third-party-module-how-to": [
    {
      "type": 0,
      "value": "Allow editing third-party modules in "
    },
    {
      "children": [
        {
          "type": 0,
          "value": "Settings"
        }
      ],
      "type": 8,
      "value": "link"
    },
    {
      "type": 0,
      "value": " to modify this module."
    }
  ],
  "timeout-error-description": [
    {
      "type": 0,
      "value": "Unable to connect to the micro:bit"
    }
  ],
  "timeout-error-title": [
    {
      "type": 0,
      "value": "Connection timed out"
    }
  ],
  "title": [
    {
      "type": 0,
      "value": "Python Editor for micro:bit"
    }
  ],
  "toolkit-error-loading": [
    {
      "type": 0,
      "value": "An error occurred loading the toolkit."
    }
  ],
  "toolkit-view-documentation": [
    {
      "type": 0,
      "value": "View "
    },
    {
      "type": 1,
      "value": "name"
    },
    {
      "type": 0,
      "value": " documentation"
    }
  ],
  "transfer-hex-message-one": [
    {
      "type": 0,
      "value": "Drag the hex file from your "
    },
    {
      "children": [
        {
          "type": 0,
          "value": "Downloads folder"
        }
      ],
      "type": 8,
      "value": "strong"
    },
    {
      "type": 0,
      "value": " to the "
    },
    {
      "children": [
        {
          "type": 0,
          "value": "MICROBIT drive"
        }
      ],
      "type": 8,
      "value": "strong"
    },
    {
      "type": 0,
      "value": "."
    }
  ],
  "transfer-hex-message-two": [
    {
      "type": 0,
      "value": "You can "
    },
    {
      "children": [
        {
          "type": 0,
          "value": "Open"
        }
      ],
      "type": 8,
      "value": "strong"
    },
    {
      "type": 0,
      "value": " the hex file later to continue editing."
    }
  ],
  "transfer-hex-title": [
    {
      "type": 0,
      "value": "Transfer saved hex file to micro:bit"
    }
  ],
  "try-again-action": [
    {
      "type": 0,
      "value": "Try again"
    }
  ],
  "undo": [
    {
      "type": 0,
      "value": "Undo"
    }
  ],
  "unexpected-error-description": [
    {
      "type": 0,
      "value": "Please try again or "
    },
    {
      "children": [
        {
          "type": 0,
          "value": "raise a support request"
        }
      ],
      "type": 8,
      "value": "link"
    }
  ],
  "unexpected-error-title": [
    {
      "type": 0,
      "value": "Please try again or "
    },
    {
      "children": [
        {
          "type": 0,
          "value": "raise a support request"
        }
      ],
      "type": 8,
      "value": "link"
    }
  ],
  "untitled-project": [
    {
      "type": 0,
      "value": "Untitled project"
    }
  ],
  "update-firmware-action": [
    {
      "type": 0,
      "value": "Update firmware"
    }
  ],
  "updated-change": [
    {
      "type": 0,
      "value": "Updated file "
    },
    {
      "type": 1,
      "value": "changeName"
    }
  ],
  "visit-dot-org": [
    {
      "type": 0,
      "value": "visit microbit.org (opens in a new tab)"
    }
  ],
  "webusb-error-clear-connect-description-1": [
    {
      "type": 0,
      "value": "Another process is connected to this device."
    }
  ],
  "webusb-error-clear-connect-description-2": [
    {
      "type": 0,
      "value": "Close any other tabs that may be using WebUSB (e.g. MakeCode, Python Editor), or unplug and replug the micro:bit before trying again."
    }
  ],
  "webusb-error-clear-connect-title": [
    {
      "type": 0,
      "value": "Unable to claim interface"
    }
  ],
  "webusb-error-default-title": [
    {
      "type": 0,
      "value": "WebUSB error"
    }
  ],
  "webusb-error-reconnect-microbit-description": [
    {
      "type": 0,
      "value": "Please reconnect your micro:bit and try again."
    }
  ],
  "webusb-error-update-req-description": [
    {
      "type": 0,
      "value": "You need to "
    },
    {
      "children": [
        {
          "type": 0,
          "value": "update your micro:bit firmware"
        }
      ],
      "type": 8,
      "value": "link"
    },
    {
      "type": 0,
      "value": " to make use of this feature."
    }
  ],
  "webusb-error-update-req-title": [
    {
      "type": 0,
      "value": "Please update the micro:bit firmware"
    }
  ],
  "webusb-not-supported": [
    {
      "type": 0,
      "value": "Unfortunately, WebUSB is not supported in this browser and your program will be saved to your computer instead. Follow the steps on the next screen to transfer it to your micro:bit. We recommend Google Chrome or Microsoft Edge so you can connect directly to your micro:bit."
    }
  ],
  "webusb-not-supported-title": [
    {
      "type": 0,
      "value": "This browser does not support WebUSB"
    }
  ],
  "webusb-why-use": [
    {
      "type": 0,
      "value": "With WebUSB you can program your micro:bit and connect to the serial console directly from the online editor."
    }
  ],
  "welcome-message": [
    {
      "type": 0,
      "value": "Watch our short guide to some of the key features, or get coding right away."
    }
  ],
  "welcome-title": [
    {
      "type": 0,
      "value": "Welcome to the micro:bit Python Editor"
    }
  ],
  "zoom-in-action": [
    {
      "type": 0,
      "value": "Zoom in"
    }
  ],
  "zoom-out-action": [
    {
      "type": 0,
      "value": "Zoom out"
    }
  ]
}<|MERGE_RESOLUTION|>--- conflicted
+++ resolved
@@ -1811,12 +1811,12 @@
       "value": " module"
     }
   ],
-<<<<<<< HEAD
   "simulator-compass": [
     {
       "type": 0,
       "value": "Compass"
-=======
+    }
+  ],
   "simulator-data-logging-empty": [
     {
       "type": 0,
@@ -1879,7 +1879,6 @@
     {
       "type": 0,
       "value": "Older rows not shown"
->>>>>>> 17708f73
     }
   ],
   "simulator-expand": [
