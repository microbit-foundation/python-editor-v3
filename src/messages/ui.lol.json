{
  "about": [
    {
      "type": 0,
      "value": "Абоют"
    }
  ],
  "about-comic": [
    {
      "type": 0,
      "value": "Тхрее панел соміс тітлед \"МісроПутхон Роскс\" бу Міке Ровбіт. А сартоон снаке інтродюсес Даміен, сауіндж \"Меет Даміен... Хе среатед МісроПутхон.\". Тво снакес діссюсс МісроПутхон. Тхе уеллов снаке саус \"МісроПутхон іс десіджнед то ворк он веру смалл сомпютерс.\" \"Ліке тхе ББC місро:біт\" тхе пюрпле снаке репліес.\" Тхе уелловс снаке сонтінюес \"Бют Путхон сан рюн анувхере.\". Тхе пюрпле снаке аджреес, сауіндж \"Ліке он тхіс раск оф северс тхат рюн хюдже вебсітес\". Тхе баскджроюнд бехінд тхе снакес сховс а сервер раск."
    }
  ],
  "about-microbit": [
    {
      "type": 0,
      "value": "Маде вітх лове бу тхе "
    },
    {
      "children": [
        {
          "type": 0,
          "value": "Місро:біт Eдюсатіонал Фоюндатіон анд сонтрібюторс"
        }
      ],
      "type": 8,
      "value": "link"
    }
  ],
  "about-micropython": [
    {
      "type": 0,
      "value": "Тхе едітор депендс он "
    },
    {
      "children": [
        {
          "type": 0,
          "value": "МісроПутхон"
        }
      ],
      "type": 8,
      "value": "link"
    },
    {
      "type": 0,
      "value": " вхісх іс маде бу Даміен Геордже анд а соммюніту оф девелоперс ароюнд тхе ворлд."
    }
  ],
  "about-read-less-micropython": [
    {
      "type": 0,
      "value": "Реад лесс абоют МісроПутхон"
    }
  ],
  "about-read-more-micropython": [
    {
      "type": 0,
      "value": "Реад море абоют МісроПутхон"
    }
  ],
  "added-change": [
    {
      "type": 0,
      "value": "Аддед філе "
    },
    {
      "type": 1,
      "value": "changeName"
    }
  ],
  "api-description": [
    {
      "type": 0,
      "value": "API documentation for micro:bit MicroPython"
    }
  ],
  "api-tab": [
    {
      "type": 0,
      "value": "API"
    }
  ],
  "apidocs-baseclass": [
    {
      "offset": 0,
      "options": {
        "one": {
          "value": [
            {
              "type": 0,
              "value": "басе сласс"
            }
          ]
        },
        "other": {
          "value": [
            {
              "type": 0,
              "value": "басе слассес: "
            }
          ]
        }
      },
      "pluralType": "cardinal",
      "type": 6,
      "value": "baseClassCount"
    }
  ],
  "apidocs-classes": [
    {
      "type": 0,
      "value": "Cлассес"
    }
  ],
  "apidocs-fields": [
    {
      "type": 0,
      "value": "Фіелдс"
    }
  ],
  "apidocs-functions": [
    {
      "type": 0,
      "value": "Фюнстіонс"
    }
  ],
  "apidocs-methods": [
    {
      "type": 0,
      "value": "Метходс"
    }
  ],
  "back-action": [
    {
      "type": 0,
      "value": "Back"
    }
  ],
  "back-to-main": [
    {
      "type": 0,
      "value": "баск то тхе маін соде"
    }
  ],
  "cancel-action": [
    {
      "type": 0,
      "value": "Cансел"
    }
  ],
  "change-files": [
    {
      "type": 0,
      "value": "Cхандже філес?"
    }
  ],
  "choose-main-add-file": [
    {
      "type": 0,
      "value": "Адд філе "
    },
    {
      "type": 1,
      "value": "name"
    }
  ],
  "choose-main-add-module": [
    {
      "type": 0,
      "value": "Адд модюле "
    },
    {
      "type": 1,
      "value": "name"
    }
  ],
  "choose-main-replace-file": [
    {
      "type": 0,
      "value": "Репласе філе "
    },
    {
      "type": 1,
      "value": "name"
    }
  ],
  "choose-main-replace-module": [
    {
      "type": 0,
      "value": "Репласе модюле "
    },
    {
      "type": 1,
      "value": "name"
    }
  ],
  "choose-main-source-add-file": [
    {
      "type": 0,
      "value": "Адд філе "
    },
    {
      "type": 1,
      "value": "target"
    },
    {
      "type": 0,
      "value": " фром "
    },
    {
      "type": 1,
      "value": "source"
    }
  ],
  "choose-main-source-add-main-code": [
    {
      "type": 0,
      "value": "Адд маін соде фром "
    },
    {
      "type": 1,
      "value": "source"
    }
  ],
  "choose-main-source-replace-file": [
    {
      "type": 0,
      "value": "Репласе філе "
    },
    {
      "type": 1,
      "value": "target"
    },
    {
      "type": 0,
      "value": " вітх "
    },
    {
      "type": 1,
      "value": "source"
    }
  ],
  "choose-main-source-replace-main-code": [
    {
      "type": 0,
      "value": "Репласе маін соде вітх "
    },
    {
      "type": 1,
      "value": "source"
    }
  ],
  "clear": [
    {
      "type": 0,
      "value": "Clear"
    }
  ],
  "close-action": [
    {
      "type": 0,
      "value": "Cлосе"
    }
  ],
  "code-editor": [
    {
      "type": 0,
      "value": "Cоде едітор"
    }
  ],
  "code-example": [
    {
      "type": 0,
      "value": "Code example:"
    }
  ],
  "confirm-action": [
    {
      "type": 0,
      "value": "Cонфірм"
    }
  ],
  "confirm-delete": [
    {
      "type": 0,
      "value": "Cонфірм делете"
    }
  ],
  "confirm-replace-body": [
    {
      "type": 0,
      "value": "Репласе алл філес вітх тхосе ін тхе хекс?"
    }
  ],
  "confirm-replace-reset": [
    {
      "type": 0,
      "value": "Replace all files with the default starter code?"
    }
  ],
  "confirm-replace-title": [
    {
      "type": 0,
      "value": "Cонфірм репласе проджест"
    }
  ],
  "confirm-replace-with-idea": [
    {
      "type": 0,
      "value": "Replace all files with "
    },
    {
      "type": 1,
      "value": "ideaName"
    },
    {
      "type": 0,
      "value": "?"
    }
  ],
  "confirm-save-action": [
    {
      "type": 0,
      "value": "Confirm and save"
    }
  ],
  "confirm-save-hint": [
    {
      "type": 0,
      "value": "Cancel then use Save to keep a copy of your project."
    }
  ],
  "connect-action": [
    {
      "type": 0,
      "value": "Cоннест"
    }
  ],
  "connect-cable-title": [
    {
      "type": 0,
      "value": "Connect cable"
    }
  ],
  "connect-help-alt": [
    {
      "type": 0,
      "value": "WebUSB connection dialog with BBC micro:bit entry labelled 1 and Connect button labelled 2"
    }
  ],
  "connect-help-message": [
    {
      "type": 0,
      "value": "Connecting lets you send (flash) code directly to your micro:bit, and see errors and outputs (expand the ‘serial’ area below your code to see them)."
    }
  ],
  "connect-help-one": [
    {
      "type": 0,
      "value": "Choose your micro:bit"
    }
  ],
  "connect-help-title": [
    {
      "type": 0,
      "value": "Connect your micro:bit"
    }
  ],
  "connect-help-two": [
    {
      "type": 0,
      "value": "Select ‘Connect’"
    }
  ],
  "connect-hover": [
    {
      "type": 0,
      "value": "Cоннест то уоюр місро:біт овер ВебЮСБ"
    }
  ],
  "connect-microbit": [
    {
      "type": 0,
      "value": "Cоннест то уоюр місро:біт то сее серіал оютпют хере"
    }
  ],
  "connect-troubleshoot": [
    {
      "type": 0,
      "value": "Troubleshoot problems with connecting to your micro:bit"
    }
  ],
  "content-load-error": [
    {
      "type": 0,
      "value": "Something went wrong. Download your hex file for safe keeping, then refresh the page to reload."
    }
  ],
  "copied": [
    {
      "type": 0,
      "value": "Cопіед"
    }
  ],
  "copy-action": [
    {
      "type": 0,
      "value": "Cопу"
    }
  ],
  "copy-code-action": [
    {
      "type": 0,
      "value": "Copy code"
    }
  ],
  "create-action": [
    {
      "type": 0,
      "value": "Create"
    }
  ],
  "create-file-action": [
    {
      "type": 0,
      "value": "Create file"
    }
  ],
  "create-python": [
    {
      "type": 0,
      "value": "Create a new Python file in this project"
    }
  ],
  "created-file": [
    {
      "type": 0,
      "value": "Created "
    },
    {
      "type": 1,
      "value": "filename"
    }
  ],
  "delete-action": [
    {
      "type": 0,
      "value": "Делете"
    }
  ],
  "delete-file-action": [
    {
      "type": 0,
      "value": "Делете "
    },
    {
      "type": 1,
      "value": "name"
    }
  ],
  "deleted-file": [
    {
      "type": 0,
      "value": "Делетед "
    },
    {
      "type": 1,
      "value": "filename"
    }
  ],
  "disconnect-action": [
    {
      "type": 0,
      "value": "Діссоннест"
    }
  ],
  "disconnect-hover": [
    {
      "type": 0,
      "value": "Діссоннест фром тхе місро:біт"
    }
  ],
  "dont-show-again": [
    {
      "type": 0,
      "value": "Don't show this again"
    }
  ],
  "drag-hover": [
    {
      "type": 0,
      "value": "Drag and drop"
    }
  ],
  "edit-file-action": [
    {
      "type": 0,
      "value": "Eдіт "
    },
    {
      "type": 1,
      "value": "name"
    }
  ],
  "edit-name-project-hover": [
    {
      "type": 0,
      "value": "Eдіт тхе наме оф уоюр проджест"
    }
  ],
  "edit-project-name-action": [
    {
      "type": 0,
      "value": "Eдіт проджест наме"
    }
  ],
  "failed-to-build-hex": [
    {
      "type": 0,
      "value": "Фаілед то бюілд тхе хекс філе"
    }
  ],
  "feedback": [
    {
      "type": 0,
      "value": "Feedback"
    }
  ],
  "file-actions": [
    {
      "type": 1,
      "value": "name"
    },
    {
      "type": 0,
      "value": " філе астіонс"
    }
  ],
  "file-already-exists": [
    {
      "type": 0,
      "value": "This file already exists"
    }
  ],
  "file-name-invalid-character": [
    {
      "type": 0,
      "value": "The name contains an invalid character: "
    },
    {
      "type": 1,
      "value": "invalid"
    }
  ],
  "file-name-length": [
    {
      "type": 0,
      "value": "The name is too long"
    }
  ],
  "file-name-lowercase-only": [
    {
      "type": 0,
      "value": "The name should be all lowercase"
    }
  ],
  "file-name-not-empty": [
    {
      "type": 0,
      "value": "The name cannot be empty"
    }
  ],
  "file-name-start-number": [
    {
      "type": 0,
      "value": "The name cannot start with a number"
    }
  ],
  "file-name-whitespace": [
    {
      "type": 0,
      "value": "The name cannot contain spaces"
    }
  ],
  "firmware-update-link": [
    {
      "type": 0,
      "value": "You must "
    },
    {
      "children": [
        {
          "type": 0,
          "value": "update your firmware"
        }
      ],
      "type": 8,
      "value": "link"
    },
    {
      "type": 0,
      "value": " before you can connect to this micro:bit."
    }
  ],
  "firmware-update-message": [
    {
      "type": 0,
      "value": "Connecting to the micro:bit failed because the firmware on your micro:bit is too old."
    }
  ],
  "firmware-update-title": [
    {
      "type": 0,
      "value": "Firmware update required"
    }
  ],
  "flash-action": [
    {
      "type": 0,
      "value": "Фласх"
    }
  ],
  "flash-hover": [
    {
      "type": 0,
      "value": "Фласх тхе проджест дірестлу то тхе місро:біт"
    }
  ],
  "flashing-code": [
    {
      "type": 0,
      "value": "Фласхіндж соде"
    }
  ],
  "flashing-full-flash-detail": [
    {
      "type": 0,
      "value": "Інітіал фласх міджхт таке лонджер, сюбсеквюент фласхес вілл бе квюіскер."
    }
  ],
  "flashing-micropython": [
    {
      "type": 0,
      "value": "Фласхіндж МісроПутхон"
    }
  ],
  "font-size": [
    {
      "type": 0,
      "value": "Фонт сізе"
    }
  ],
  "guide-link": [
    {
      "type": 0,
      "value": "For more support, see the "
    },
    {
      "children": [
        {
          "type": 0,
          "value": "Python Editor guide"
        }
      ],
      "type": 8,
      "value": "link"
    }
  ],
  "help": [
    {
      "type": 0,
      "value": "Хелп"
    }
  ],
  "help-support": [
    {
      "type": 0,
      "value": "Help & support"
    }
  ],
  "help-translate": [
    {
      "type": 0,
      "value": "Хелп транслате"
    }
  ],
  "highlight-code-structure": [
    {
      "type": 0,
      "value": "Хіджхліджхт соде стрюстюре"
    }
  ],
  "highlight-code-structure-full": [
    {
      "type": 0,
      "value": "Фюлл"
    }
  ],
  "highlight-code-structure-none": [
    {
      "type": 0,
      "value": "Ноне"
    }
  ],
  "highlight-code-structure-simple": [
    {
      "type": 0,
      "value": "Сімпле"
    }
  ],
  "ideas-tab": [
    {
      "type": 0,
      "value": "Ideas"
    }
  ],
  "ideas-tab-description": [
    {
      "type": 0,
      "value": "Placeholder for full working code examples"
    }
  ],
  "insert-code-action": [
    {
      "type": 0,
      "value": "Інсерт соде"
    }
  ],
  "language": [
    {
      "type": 0,
      "value": "Ланджюадже"
    }
  ],
  "less-action": [
    {
      "type": 0,
      "value": "Less"
    }
  ],
  "load-error-makecode-info": [
    {
      "type": 0,
      "value": "This hex file cannot be loaded in the Python Editor. The Python Editor cannot open hex files created with Microsoft MakeCode."
    }
  ],
  "load-error-makecode-link": [
    {
      "type": 0,
      "value": "Please visit "
    },
    {
      "children": [
        {
          "type": 0,
          "value": "https://makecode.microbit.org/"
        }
      ],
      "type": 8,
      "value": "link"
    },
    {
      "type": 0,
      "value": " to use this hex file."
    }
  ],
  "load-error-mixed": [
    {
      "type": 0,
      "value": "А хекс філе сан онлу бе лоадед он ітс овн. Іт репласес алл філес ін тхе проджест."
    }
  ],
  "load-error-mpy": [
    {
      "type": 0,
      "value": "Тхіс версіон оф тхе Путхон Eдітор доесн'т сюррентлу сюппорт аддіндж .мпу філес."
    }
  ],
  "load-error-title": [
    {
      "type": 0,
      "value": "Cаннот лоад "
    },
    {
      "offset": 0,
      "options": {
        "one": {
          "value": [
            {
              "type": 0,
              "value": "філе"
            }
          ]
        },
        "other": {
          "value": [
            {
              "type": 0,
              "value": "філес"
            }
          ]
        }
      },
      "pluralType": "cardinal",
      "type": 6,
      "value": "fileCount"
    }
  ],
  "loaded-file-feedback": [
    {
      "type": 0,
      "value": "Лоадед "
    },
    {
      "type": 1,
      "value": "filename"
    }
  ],
  "loading": [
    {
      "type": 0,
      "value": "Лоадіндж…"
    }
  ],
  "microbit-hearts-alt": [
    {
      "type": 0,
      "value": "місро:біт боард вітх тхе 5 бу 5 ЛEД джрід сховіндж а хеарт"
    }
  ],
  "micropython-documentation": [
    {
      "type": 0,
      "value": "MicroPython Documentation"
    }
  ],
  "micropython-history": [
    {
      "type": 0,
      "value": "Леарн хов МісроПутхон он тхе місро:біт саме то бе"
    }
  ],
  "micropython-source-code": [
    {
      "type": 0,
      "value": "МісроПутхон "
    },
    {
      "children": [
        {
          "type": 0,
          "value": "союрсе соде фор тхе місро:біт В1"
        }
      ],
      "type": 8,
      "value": "linkV1"
    },
    {
      "type": 0,
      "value": " анд "
    },
    {
      "children": [
        {
          "type": 0,
          "value": "місро:біт В2"
        }
      ],
      "type": 8,
      "value": "linkV2"
    }
  ],
  "more-action": [
    {
      "type": 0,
      "value": "Море"
    }
  ],
  "more-connect-options": [
    {
      "type": 0,
      "value": "More connect options"
    }
  ],
  "more-ideas": [
    {
      "children": [
        {
          "type": 0,
          "value": "More ideas"
        }
      ],
      "type": 8,
      "value": "link"
    }
  ],
  "more-save-options": [
    {
      "type": 0,
      "value": "More save options"
    }
  ],
  "multiple-files-message-one": [
    {
      "type": 0,
      "value": "This project contains multiple files. Only "
    },
    {
      "children": [
        {
          "type": 0,
          "value": "main.py"
        }
      ],
      "type": 8,
      "value": "strong"
    },
    {
      "type": 0,
      "value": " has been downloaded."
    }
  ],
  "multiple-files-message-two": [
    {
      "type": 0,
      "value": "Use the "
    },
    {
      "children": [
        {
          "type": 0,
          "value": "Save"
        }
      ],
      "type": 8,
      "value": "strong"
    },
    {
      "type": 0,
      "value": " button to download your whole project as a hex file. You can "
    },
    {
      "children": [
        {
          "type": 0,
          "value": "Open"
        }
      ],
      "type": 8,
      "value": "strong"
    },
    {
      "type": 0,
      "value": " the hex file to restore your project. If you prefer to download individual Python files, use the "
    },
    {
      "children": [
        {
          "type": 0,
          "value": "Project"
        }
      ],
      "type": 8,
      "value": "strong"
    },
    {
      "type": 0,
      "value": " tab."
    }
  ],
  "multiple-files-title": [
    {
      "type": 0,
      "value": "Downloaded 1 of "
    },
    {
      "offset": 0,
      "options": {
        "other": {
          "value": [
            {
              "type": 1,
              "value": "fileCount"
            },
            {
              "type": 0,
              "value": " files"
            }
          ]
        }
      },
      "pluralType": "cardinal",
      "type": 6,
      "value": "fileCount"
    }
  ],
  "name-project": [
    {
      "type": 0,
      "value": "Наме уоюр проджест"
    }
  ],
  "name-text": [
    {
      "type": 0,
      "value": "Наме"
    }
  ],
  "name-used-when": [
    {
      "type": 0,
      "value": "Тхе наме іс юсед вхен уою довнлоад а хекс філе."
    }
  ],
  "new-file-hint": [
    {
      "type": 0,
      "value": "Ве'лл адд тхе "
    },
    {
      "children": [
        {
          "type": 0,
          "value": ".пу"
        }
      ],
      "type": 8,
      "value": "code"
    },
    {
      "type": 0,
      "value": " екстенсіон фор уою."
    }
  ],
  "next-action": [
    {
      "type": 0,
      "value": "Next"
    }
  ],
  "not-found-checklist-one": [
    {
      "type": 0,
      "value": "Review "
    },
    {
      "children": [
        {
          "type": 0,
          "value": "how to select the device"
        }
      ],
      "type": 8,
      "value": "link"
    }
  ],
  "not-found-checklist-two": [
    {
      "type": 0,
      "value": "Check your micro:bit is plugged in and powered on"
    }
  ],
  "not-found-message": [
    {
      "type": 0,
      "value": "You didn’t select a micro:bit, or there was a problem connecting to it."
    }
  ],
  "not-found-save-message": [
    {
      "type": 0,
      "value": "Alternative method: choose Save"
    }
  ],
  "not-found-title": [
    {
      "type": 0,
      "value": "No micro:bit found"
    }
  ],
  "not-found-update-link": [
    {
      "type": 0,
      "value": "You must "
    },
    {
      "children": [
        {
          "type": 0,
          "value": "update your firmware before"
        }
      ],
      "type": 8,
      "value": "link"
    },
    {
      "type": 0,
      "value": " you can connect to this micro:bit."
    }
  ],
  "open-action": [
    {
      "type": 0,
      "value": "Open"
    }
  ],
  "open-file-action": [
    {
      "type": 0,
      "value": "Open"
    }
  ],
  "open-file-dropped": [
    {
      "type": 0,
      "value": "Опен філе вхен дроппед"
    }
  ],
  "open-hover": [
    {
      "type": 0,
      "value": "Open a hex or Python file or add other files"
    }
  ],
  "options": [
    {
      "type": 0,
      "value": "Оптіонс"
    }
  ],
  "parameter-help": [
    {
      "type": 0,
      "value": "Parameter help"
    }
  ],
  "parameter-help-automatic": [
    {
      "type": 0,
      "value": "Automatic"
    }
  ],
  "parameter-help-manual": [
    {
      "type": 0,
      "value": "Manual ("
    },
    {
      "type": 1,
      "value": "shortcut"
    },
    {
      "type": 0,
      "value": ")"
    }
  ],
  "permanently-delete": [
    {
      "type": 0,
      "value": "Перманентлу делете "
    },
    {
      "type": 1,
      "value": "filename"
    },
    {
      "type": 0,
      "value": "?"
    }
  ],
  "post-save-message-files": [
    {
      "type": 0,
      "value": "This contains all files in this project (including any additional files, e.g. to run accessories, listed in the "
    },
    {
      "children": [
        {
          "type": 0,
          "value": "Project"
        }
      ],
      "type": 8,
      "value": "strong"
    },
    {
      "type": 0,
      "value": " tab)."
    }
  ],
  "post-save-message-one": [
    {
      "type": 0,
      "value": "You will find your hex file in your "
    },
    {
      "children": [
        {
          "type": 0,
          "value": "Downloads"
        }
      ],
      "type": 8,
      "value": "strong"
    },
    {
      "type": 0,
      "value": " folder."
    }
  ],
  "post-save-message-two": [
    {
      "type": 0,
      "value": "You can move it to another folder for storage and use "
    },
    {
      "children": [
        {
          "type": 0,
          "value": "Open"
        }
      ],
      "type": 8,
      "value": "strong"
    },
    {
      "type": 0,
      "value": " to continue editing later."
    }
  ],
  "post-save-title": [
    {
      "type": 0,
      "value": "Project saved"
    }
  ],
  "post-save-transfer-hex": [
    {
      "type": 0,
      "value": "To transfer your hex file to run on your micro:bit "
    },
    {
      "children": [
        {
          "type": 0,
          "value": "follow these steps"
        }
      ],
      "type": 8,
      "value": "link"
    },
    {
      "type": 0,
      "value": "."
    }
  ],
  "project-actions": [
    {
      "type": 0,
      "value": "Проджест астіонс"
    }
  ],
  "project-header": [
    {
      "type": 0,
      "value": "Проджест хеадер"
    }
  ],
  "project-name": [
    {
      "type": 0,
      "value": "Project name"
    }
  ],
  "project-name-not-empty": [
    {
      "type": 0,
      "value": "The project name cannot be empty"
    }
  ],
  "project-tab": [
    {
      "type": 0,
      "value": "Project"
    }
  ],
  "project-tab-description": [
    {
      "type": 0,
      "value": "View, create, add and edit the files in your project"
    }
  ],
  "python-powered": [
    {
      "type": 0,
      "value": "Путхон поверед"
    }
  ],
  "python-tab": [
    {
      "type": 0,
      "value": "Путхон"
    }
  ],
  "quit-anyway": [
    {
      "type": 0,
      "value": "Соме оф уоюр сханджес хаве нот беен савед. Квюіт анувау?"
    }
  ],
  "read-less": [
    {
      "type": 0,
      "value": "Реад лесс"
    }
  ],
  "read-more": [
    {
      "type": 0,
      "value": "Реад море"
    }
  ],
  "redo": [
    {
      "type": 0,
      "value": "Redo"
    }
  ],
  "reference-tab": [
    {
      "type": 0,
      "value": "Референсе"
    }
  ],
  "replace-action-label": [
    {
      "type": 0,
      "value": "Репласе"
    }
  ],
  "reset-project-action": [
    {
      "type": 0,
      "value": "Reset project"
    }
  ],
  "reset-project-feedback": [
    {
      "type": 0,
      "value": "Project reset to the default starter code"
    }
  ],
  "reset-project-hover": [
    {
      "type": 0,
      "value": "Resets the project to the initial code, discarding your work"
    }
  ],
  "results-count": [
    {
      "offset": 0,
      "options": {
        "=0": {
          "value": [
            {
              "type": 0,
              "value": "No results"
            }
          ]
        },
        "one": {
          "value": [
            {
              "type": 7
            },
            {
              "type": 0,
              "value": " result"
            }
          ]
        },
        "other": {
          "value": [
            {
              "type": 7
            },
            {
              "type": 0,
              "value": " results"
            }
          ]
        }
      },
      "pluralType": "cardinal",
      "type": 6,
      "value": "count"
    }
  ],
  "save-action": [
    {
      "type": 0,
      "value": "Save"
    }
  ],
  "save-file-action": [
    {
      "type": 0,
      "value": "Save "
    },
    {
      "type": 1,
      "value": "name"
    }
  ],
  "save-hex-action": [
    {
      "type": 0,
      "value": "Save project hex"
    }
  ],
  "save-hover": [
    {
      "type": 0,
      "value": "Save a project hex file to your computer"
    }
  ],
  "save-python-action": [
    {
      "type": 0,
      "value": "Save Python script to your computer"
    }
  ],
  "search": [
    {
      "type": 0,
      "value": "Search"
    }
  ],
  "send-action": [
    {
      "type": 0,
      "value": "Send to micro:bit"
    }
  ],
  "send-hover": [
    {
      "type": 0,
      "value": "Connect via WebUSB then flash code onto micro:bit"
    }
  ],
  "serial-collapse": [
    {
      "type": 0,
      "value": "Хіде серіал"
    }
  ],
  "serial-ctrl-c-action": [
    {
      "type": 0,
      "value": "Сенд Cтрл-C фор РEПЛ"
    }
  ],
  "serial-ctrl-d-action": [
    {
      "type": 0,
      "value": "Сенд Cтрл-Д то ресет"
    }
  ],
  "serial-expand": [
    {
      "type": 0,
      "value": "Схов серіал"
    }
  ],
  "serial-flashed": [
    {
      "type": 0,
      "value": "micro:bit flashed"
    }
  ],
  "serial-help-ctrl-c": [
    {
      "type": 0,
      "value": "Юсе тхе кеубоард схортсют "
    },
    {
      "children": [
        {
          "type": 0,
          "value": "Cтрл"
        }
      ],
      "type": 8,
      "value": "kbd"
    },
    {
      "type": 0,
      "value": " + "
    },
    {
      "children": [
        {
          "type": 0,
          "value": "C"
        }
      ],
      "type": 8,
      "value": "kbd"
    },
    {
      "type": 0,
      "value": " то інтеррюпт уоюр проджрам. Тхен уою сан тупе Путхон соммандс фор МісроПутхон то рюн. Іт'с а джреат вау то експерімент вітх сометхіндж нев."
    }
  ],
  "serial-help-ctrl-d": [
    {
      "type": 0,
      "value": "То старт уоюр проджрам рюнніндж аджаін юсе "
    },
    {
      "children": [
        {
          "type": 0,
          "value": "Cтрл"
        }
      ],
      "type": 8,
      "value": "kbd"
    },
    {
      "type": 0,
      "value": " + "
    },
    {
      "children": [
        {
          "type": 0,
          "value": "Д"
        }
      ],
      "type": 8,
      "value": "kbd"
    },
    {
      "type": 0,
      "value": "."
    }
  ],
  "serial-help-intro": [
    {
      "type": 0,
      "value": "Тхе серіал термінал сховс еррорс анд отхер оютпют фром тхе проджрам рюнніндж он уоюр місро:біт. Бу дефаюлт, іт сховс тхе мост ресент еррор фром тхе проджрам. Eкспанд іт то сее алл тхе оютпют."
    }
  ],
  "serial-help-print": [
    {
      "type": 0,
      "value": "Уоюр проджрам сан прінт мессаджес юсіндж тхе "
    },
    {
      "children": [
        {
          "type": 0,
          "value": "прінт"
        }
      ],
      "type": 8,
      "value": "code"
    },
    {
      "type": 0,
      "value": " фюнстіон. Тру аддіндж "
    },
    {
      "children": [
        {
          "type": 0,
          "value": "прінт('місро:біт іс авесоме')"
        }
      ],
      "type": 8,
      "value": "code"
    },
    {
      "type": 0,
      "value": " то уоюр проджрам."
    }
  ],
  "serial-help-title": [
    {
      "type": 0,
      "value": "Серіал хінтс анд тіпс"
    }
  ],
  "serial-hints-and-tips": [
    {
      "type": 0,
      "value": "Serial hints and tips"
    }
  ],
  "serial-menu": [
    {
      "type": 0,
      "value": "Серіал меню"
    }
  ],
  "serial-ready-to-flash": [
    {
      "type": 0,
      "value": "micro:bit ready to flash"
    }
  ],
  "serial-running": [
    {
      "type": 0,
      "value": "Рюнніндж…"
    }
  ],
  "serial-terminal": [
    {
      "type": 0,
      "value": "Серіал термінал"
    }
  ],
  "setting-allow-editing-third-party": [
    {
      "type": 0,
      "value": "Allow editing third-party modules"
    }
  ],
  "setting-allow-editing-third-party-info": [
    {
      "type": 0,
      "value": "Changing third-party modules may mean they don’t work as intended"
    }
  ],
  "settings": [
    {
      "type": 0,
      "value": "Сеттінджс"
    }
  ],
  "show-api-documentation": [
    {
      "type": 0,
      "value": "Show API documentation"
    }
  ],
  "show-less": [
    {
      "type": 0,
      "value": "Схов лесс"
    }
  ],
  "show-less-for": [
    {
      "type": 0,
      "value": "Схов лесс фор "
    },
    {
      "type": 1,
      "value": "item"
    }
  ],
  "show-more": [
    {
      "type": 0,
      "value": "Схов море"
    }
  ],
  "show-more-for": [
    {
      "type": 0,
      "value": "Схов море фор "
    },
    {
      "type": 1,
      "value": "item"
    }
  ],
  "sidebar": [
    {
      "type": 0,
      "value": "Сідебар"
    }
  ],
  "sidebar-collapse": [
    {
      "type": 0,
      "value": "Collapse sidebar"
    }
  ],
  "sidebar-expand": [
    {
      "type": 0,
      "value": "Expand sidebar"
    }
  ],
  "simulator-accelerometer": [
    {
      "type": 0,
      "value": "Accelerometer"
    }
  ],
  "simulator-actions": [
    {
      "type": 0,
      "value": "Simulator actions"
    }
  ],
  "simulator-button-hold-label": [
    {
      "type": 0,
      "value": "Hold button "
    },
    {
      "type": 1,
      "value": "button"
    }
  ],
  "simulator-button-press-label": [
    {
      "type": 0,
      "value": "Press button "
    },
    {
      "type": 1,
      "value": "button"
    }
  ],
  "simulator-buttons": [
    {
      "type": 0,
      "value": "Buttons"
    }
  ],
  "simulator-collapse": [
    {
      "type": 0,
      "value": "Collapse simulator"
    }
  ],
  "simulator-collapse-module": [
    {
      "type": 0,
      "value": "Collapse "
    },
    {
      "type": 1,
      "value": "title"
    },
    {
      "type": 0,
      "value": " module"
    }
  ],
<<<<<<< HEAD
  "simulator-compass": [
    {
      "type": 0,
      "value": "Compass"
=======
  "simulator-data-logging-empty": [
    {
      "type": 0,
      "value": "No log entries."
    }
  ],
  "simulator-data-logging-full": [
    {
      "type": 0,
      "value": "Log full"
    }
  ],
  "simulator-data-logging-rows": [
    {
      "offset": 0,
      "options": {
        "1": {
          "value": [
            {
              "type": 7
            },
            {
              "type": 0,
              "value": " row"
            }
          ]
        },
        "=0": {
          "value": [
            {
              "type": 0,
              "value": "No rows"
            }
          ]
        },
        "other": {
          "value": [
            {
              "type": 7
            },
            {
              "type": 0,
              "value": " rows"
            }
          ]
        }
      },
      "pluralType": "cardinal",
      "type": 6,
      "value": "count"
    }
  ],
  "simulator-data-logging-save-log": [
    {
      "type": 0,
      "value": "Save log"
    }
  ],
  "simulator-data-logging-truncated": [
    {
      "type": 0,
      "value": "Older rows not shown"
>>>>>>> 17708f73
    }
  ],
  "simulator-expand": [
    {
      "type": 0,
      "value": "Expand simulator"
    }
  ],
  "simulator-expand-module": [
    {
      "type": 0,
      "value": "Expand "
    },
    {
      "type": 1,
      "value": "title"
    },
    {
      "type": 0,
      "value": " module"
    }
  ],
  "simulator-gesture-select": [
    {
      "type": 0,
      "value": "Select gesture"
    }
  ],
  "simulator-gesture-send": [
    {
      "type": 0,
      "value": "Send gesture"
    }
  ],
  "simulator-hide": [
    {
      "type": 0,
      "value": "Hide simulator"
    }
  ],
  "simulator-input-hold": [
    {
      "type": 0,
      "value": "Hold"
    }
  ],
  "simulator-input-press": [
    {
      "type": 0,
      "value": "Press"
    }
  ],
  "simulator-light-level": [
    {
      "type": 0,
      "value": "Light level"
    }
  ],
  "simulator-log": [
    {
      "type": 0,
      "value": "Data log"
    }
  ],
  "simulator-loud": [
    {
      "type": 0,
      "value": "Loud"
    }
  ],
  "simulator-mute": [
    {
      "type": 0,
      "value": "Mute"
    }
  ],
  "simulator-pin-hold-label": [
    {
      "type": 0,
      "value": "Hold pin "
    },
    {
      "type": 1,
      "value": "pin"
    }
  ],
  "simulator-pin-press-label": [
    {
      "type": 0,
      "value": "Press pin "
    },
    {
      "type": 1,
      "value": "pin"
    }
  ],
  "simulator-pins": [
    {
      "type": 0,
      "value": "Pins"
    }
  ],
  "simulator-quiet": [
    {
      "type": 0,
      "value": "Quiet"
    }
  ],
  "simulator-radio": [
    {
      "type": 0,
      "value": "Radio"
    }
  ],
  "simulator-radio-group-notice": [
    {
      "type": 0,
      "value": "Radio group set to "
    },
    {
      "type": 1,
      "value": "groupNumber"
    }
  ],
  "simulator-radio-message": [
    {
      "type": 0,
      "value": "Radio message"
    }
  ],
  "simulator-radio-message-limit-notice": [
    {
      "type": 0,
      "value": "Older messages not shown"
    }
  ],
  "simulator-radio-no-messages": [
    {
      "type": 0,
      "value": "No messages to show"
    }
  ],
  "simulator-radio-off": [
    {
      "type": 0,
      "value": "The radio is off"
    }
  ],
  "simulator-radio-send": [
    {
      "type": 0,
      "value": "Send message"
    }
  ],
  "simulator-reference-link": [
    {
      "type": 0,
      "value": "Link to Reference section"
    }
  ],
  "simulator-reset": [
    {
      "type": 0,
      "value": "Reset"
    }
  ],
  "simulator-serial-terminal": [
    {
      "type": 0,
      "value": "Simulator serial terminal"
    }
  ],
  "simulator-show": [
    {
      "type": 0,
      "value": "Show simulator"
    }
  ],
  "simulator-sound-level": [
    {
      "type": 0,
      "value": "Sound level"
    }
  ],
  "simulator-stop": [
    {
      "type": 0,
      "value": "Stop"
    }
  ],
  "simulator-temperature": [
    {
      "type": 0,
      "value": "Temperature"
    }
  ],
  "simulator-title": [
    {
      "type": 0,
      "value": "Simulator"
    }
  ],
  "simulator-touch-logo": [
    {
      "type": 0,
      "value": "Touch logo"
    }
  ],
  "simulator-unmute": [
    {
      "type": 0,
      "value": "Unmute"
    }
  ],
  "software-versions": [
    {
      "type": 0,
      "value": "Софтваре версіонс"
    }
  ],
  "start-coding-action": [
    {
      "type": 0,
      "value": "Start coding"
    }
  ],
  "support": [
    {
      "type": 0,
      "value": "Сюппорт"
    }
  ],
  "terms-of-use": [
    {
      "type": 0,
      "value": "Термс оф юсе"
    }
  ],
  "third-party-module-explanation": [
    {
      "type": 0,
      "value": "This file is a third-party module and is not intended to be edited."
    }
  ],
  "third-party-module-how-to": [
    {
      "type": 0,
      "value": "Allow editing third-party modules in "
    },
    {
      "children": [
        {
          "type": 0,
          "value": "Settings"
        }
      ],
      "type": 8,
      "value": "link"
    },
    {
      "type": 0,
      "value": " to modify this module."
    }
  ],
  "timeout-error-description": [
    {
      "type": 0,
      "value": "Юнабле то соннест то тхе місро:біт"
    }
  ],
  "timeout-error-title": [
    {
      "type": 0,
      "value": "Cоннестіон тімед оют"
    }
  ],
  "title": [
    {
      "type": 0,
      "value": "Python Editor for micro:bit"
    }
  ],
  "toolkit-error-loading": [
    {
      "type": 0,
      "value": "Ан еррор оссюрред лоадіндж тхе тоолкіт."
    }
  ],
  "toolkit-view-documentation": [
    {
      "type": 0,
      "value": "Віев "
    },
    {
      "type": 1,
      "value": "name"
    },
    {
      "type": 0,
      "value": " досюментатіон"
    }
  ],
  "transfer-hex-message-one": [
    {
      "type": 0,
      "value": "Drag the hex file from your "
    },
    {
      "children": [
        {
          "type": 0,
          "value": "Downloads folder"
        }
      ],
      "type": 8,
      "value": "strong"
    },
    {
      "type": 0,
      "value": " to the "
    },
    {
      "children": [
        {
          "type": 0,
          "value": "MICROBIT drive"
        }
      ],
      "type": 8,
      "value": "strong"
    },
    {
      "type": 0,
      "value": "."
    }
  ],
  "transfer-hex-message-two": [
    {
      "type": 0,
      "value": "You can "
    },
    {
      "children": [
        {
          "type": 0,
          "value": "Open"
        }
      ],
      "type": 8,
      "value": "strong"
    },
    {
      "type": 0,
      "value": " the hex file later to continue editing."
    }
  ],
  "transfer-hex-title": [
    {
      "type": 0,
      "value": "Transfer downloaded hex file to micro:bit"
    }
  ],
  "try-again-action": [
    {
      "type": 0,
      "value": "Try again"
    }
  ],
  "undo": [
    {
      "type": 0,
      "value": "Undo"
    }
  ],
  "unexpected-error-description": [
    {
      "type": 0,
      "value": "Плеасе тру аджаін ор "
    },
    {
      "children": [
        {
          "type": 0,
          "value": "раісе а сюппорт реквюест"
        }
      ],
      "type": 8,
      "value": "link"
    }
  ],
  "unexpected-error-title": [
    {
      "type": 0,
      "value": "Плеасе тру аджаін ор "
    },
    {
      "children": [
        {
          "type": 0,
          "value": "раісе а сюппорт реквюест"
        }
      ],
      "type": 8,
      "value": "link"
    }
  ],
  "untitled-project": [
    {
      "type": 0,
      "value": "Untitled project"
    }
  ],
  "update-firmware-action": [
    {
      "type": 0,
      "value": "Update firmware"
    }
  ],
  "updated-change": [
    {
      "type": 0,
      "value": "Юпдатед філе "
    },
    {
      "type": 1,
      "value": "changeName"
    }
  ],
  "visit-dot-org": [
    {
      "type": 0,
      "value": "вісіт місробіт.ордж (опенс ін а нев таб)"
    }
  ],
  "webusb-error-clear-connect-description-1": [
    {
      "type": 0,
      "value": "Анотхер просесс іс соннестед то тхіс девісе."
    }
  ],
  "webusb-error-clear-connect-description-2": [
    {
      "type": 0,
      "value": "Cлосе ану отхер табс тхат мау бе юсіндж ВебЮСБ (е.дж. МакеCоде, Путхон Eдітор), ор юнплюдж анд реплюдж тхе місро:біт бефоре труіндж аджаін."
    }
  ],
  "webusb-error-clear-connect-title": [
    {
      "type": 0,
      "value": "Юнабле то слаім інтерфасе"
    }
  ],
  "webusb-error-default-title": [
    {
      "type": 0,
      "value": "ВебЮСБ еррор"
    }
  ],
  "webusb-error-reconnect-microbit-description": [
    {
      "type": 0,
      "value": "Плеасе ресоннест уоюр місро:біт анд тру аджаін."
    }
  ],
  "webusb-error-update-req-description": [
    {
      "type": 0,
      "value": "Уою неед то "
    },
    {
      "children": [
        {
          "type": 0,
          "value": "юпдате уоюр місро:біт фірмваре"
        }
      ],
      "type": 8,
      "value": "link"
    },
    {
      "type": 0,
      "value": " то маке юсе оф тхіс феатюре."
    }
  ],
  "webusb-error-update-req-title": [
    {
      "type": 0,
      "value": "Плеасе юпдате тхе місро:біт фірмваре"
    }
  ],
  "webusb-not-supported": [
    {
      "type": 0,
      "value": "Юнфортюнателу, ВебЮСБ іс нот сюппортед ін тхіс бровсер. Ве ресомменд Cхроме ор Місрософт Eддже со уою сан соннест дірестлу то уоюр місро:біт."
    }
  ],
  "webusb-not-supported-title": [
    {
      "type": 0,
      "value": "This browser does not support WebUSB"
    }
  ],
  "webusb-why-use": [
    {
      "type": 0,
      "value": "Вітх ВебЮСБ уою сан проджрам уоюр місро:біт анд соннест то тхе серіал сонсоле дірестлу фром тхе онліне едітор."
    }
  ],
  "welcome-message": [
    {
      "type": 0,
      "value": "Watch our short guide to some of the key features, or get coding right away."
    }
  ],
  "welcome-title": [
    {
      "type": 0,
      "value": "Welcome to the micro:bit Python Editor"
    }
  ],
  "zoom-in-action": [
    {
      "type": 0,
      "value": "Зоом ін"
    }
  ],
  "zoom-out-action": [
    {
      "type": 0,
      "value": "Зоом оют"
    }
  ]
}<|MERGE_RESOLUTION|>--- conflicted
+++ resolved
@@ -1755,12 +1755,12 @@
       "value": " module"
     }
   ],
-<<<<<<< HEAD
   "simulator-compass": [
     {
       "type": 0,
       "value": "Compass"
-=======
+    }
+  ],
   "simulator-data-logging-empty": [
     {
       "type": 0,
@@ -1784,7 +1784,7 @@
             },
             {
               "type": 0,
-              "value": " row"
+              "value": " row logged"
             }
           ]
         },
@@ -1792,7 +1792,7 @@
           "value": [
             {
               "type": 0,
-              "value": "No rows"
+              "value": "No rows logged"
             }
           ]
         },
@@ -1803,7 +1803,7 @@
             },
             {
               "type": 0,
-              "value": " rows"
+              "value": " rows logged"
             }
           ]
         }
@@ -1823,7 +1823,6 @@
     {
       "type": 0,
       "value": "Older rows not shown"
->>>>>>> 17708f73
     }
   ],
   "simulator-expand": [
