--- conflicted
+++ resolved
@@ -69,12 +69,8 @@
 };
 
 interface DocEntryNodeProps extends BoxProps {
-<<<<<<< HEAD
-  docs: DocEntry;
+  docs: ApiDocsEntry;
   heading?: boolean;
-=======
-  docs: ApiDocsEntry;
->>>>>>> 4307abcf
 }
 
 const kindToFontSize: Record<string, any> = {
