<<<<<<< HEAD
import {
  Accordion,
  AccordionButton,
  AccordionIcon,
  AccordionItem,
  AccordionPanel,
} from "@chakra-ui/accordion";
import { Button } from "@chakra-ui/button";
=======
import { Button, IconButton } from "@chakra-ui/button";
import { useClipboard } from "@chakra-ui/hooks";
>>>>>>> 9c16d423
import { Box, BoxProps, HStack, Text, VStack } from "@chakra-ui/layout";
import { Spinner } from "@chakra-ui/spinner";
import { HTMLChakraProps } from "@chakra-ui/system";
import { Tooltip } from "@chakra-ui/tooltip";
import sortBy from "lodash.sortby";
import React, { useEffect, useMemo, useState } from "react";
import { RiFileCopy2Line } from "react-icons/ri";
import { useIntl } from "react-intl";
import ExpandCollapseIcon from "../common/ExpandCollapseIcon";
import { renderMarkdown } from "../editor/codemirror/language-server/documentation";
import {
  apiDocs,
  ApiDocsBaseClass,
  ApiDocsEntry,
  ApiDocsFunctionParameter,
  ApiDocsResponse,
} from "../language-server/apidocs";
import { useLanguageServerClient } from "../language-server/language-server-hooks";
import { pullModulesToTop } from "./apidocs-util";

const ApiDocsArea = () => {
  const client = useLanguageServerClient();
  const [apidocs, setApiDocs] = useState<ApiDocsResponse | undefined>();
  useEffect(() => {
    const load = async () => {
      if (client) {
        await client.initialize();
        const docs = await apiDocs(client);
        pullModulesToTop(docs);
        setApiDocs(docs);
      }
    };
    load();
  }, [client]);
  return (
    <Box height="100%" p={2}>
      {apidocs ? (
        <ModuleDocs docs={apidocs} />
      ) : (
        <Spinner label="Loading API documentation" alignSelf="center" />
      )}
    </Box>
  );
};

interface ModuleDocsProps {
  docs: ApiDocsResponse;
}

const ModuleDocs = ({ docs }: ModuleDocsProps) => {
  return (
    <>
      <Accordion
        allowToggle
        wordBreak="break-word"
        position="relative"
        // Animations disabled as they conflict with the sticky heading, as we animate past the sticky point.
        reduceMotion={true}
      >
        {sortBy(Object.values(docs), (m) => m.fullName).map((module) => (
          <AccordionItem key={module.id}>
            <AccordionButton
              fontSize="xl"
              backgroundColor="gray.50"
              _expanded={{
                fontWeight: "semibold",
                position: "sticky",
                top: 0,
                zIndex: 1,
              }}
              // Equivalent to the default alpha but without transparency due to the stickyness.
              _hover={{ backgroundColor: "rgb(225, 226, 226)" }}
            >
              <Box flex="1" textAlign="left" mr={3}>
                <Text as={kindToHeading["module"]}>{module.fullName}</Text>
                {module.docString && <DocString value={module.docString} />}
              </Box>
              <AccordionIcon />
            </AccordionButton>
            <AccordionPanel>
              <DocEntryNode docs={module} heading={false} />
            </AccordionPanel>
          </AccordionItem>
        ))}
      </Accordion>
    </>
  );
};

const kindToFontSize: Record<string, any> = {
  module: "2xl",
  class: "lg",
};

const kindToHeading: Record<string, any> = {
  module: "h2",
  class: "h3",
  variable: "h4",
  function: "h4",
};

const kindToSpacing: Record<string, any> = {
  module: 5,
  class: 5,
  variable: 3,
  function: 3,
};

interface DocEntryNodeProps extends BoxProps {
  docs: ApiDocsEntry;
  heading?: boolean;
}

<<<<<<< HEAD
const DocEntryNode = ({
  docs: { kind, name, fullName, children, params, docString, baseClasses },
  heading = true,
  mt,
  mb,
  ...others
}: DocEntryNodeProps) => {
=======
const DocEntryNode = ({ docs, mt, mb, ...others }: DocEntryNodeProps) => {
  const { kind, name, fullName, children, params, docString, baseClasses } =
    docs;
  const variableOrFunction = kind === "variable" || kind === "function";
>>>>>>> 9c16d423
  const [isShowingDetail, setShowingDetail] = useState(false);
  const groupedChildren = useMemo(() => {
    const filteredChildren = filterChildren(children);
    return filteredChildren
      ? groupBy(filteredChildren, (c) => c.kind)
      : undefined;
  }, [children]);
  const docStringFirstParagraph = docString
    ? docString.split(/\n{2,}/g)[0]
    : undefined;
  const hasDocStringDetail =
    docString &&
    docStringFirstParagraph &&
    docString.length > docStringFirstParagraph.length;
  const activeDocString = isShowingDetail ? docString : docStringFirstParagraph;
  const { signature, hasSignatureDetail } = buildSignature(
    kind,
    params,
    isShowingDetail
  );
  const hasDetail = hasDocStringDetail || hasSignatureDetail;

  return (
    <Box
      id={fullName}
      wordBreak="break-word"
      mb={kindToSpacing[kind]}
      p={variableOrFunction ? 2 : undefined}
      backgroundColor={variableOrFunction ? "gray.10" : undefined}
      borderRadius="md"
      {...others}
      _hover={{
        "& button": {
          display: "flex",
        },
      }}
    >
<<<<<<< HEAD
      {heading && (
        <Box>
=======
      <Box>
        <HStack>
>>>>>>> 9c16d423
          <Text fontSize={kindToFontSize[kind]} as={kindToHeading[kind]}>
            <Text as="span" fontWeight="semibold">
              {formatName(kind, fullName, name)}
            </Text>
            {signature}
          </Text>
<<<<<<< HEAD
          {baseClasses && baseClasses.length > 0 && (
            <BaseClasses value={baseClasses} />
=======
          {variableOrFunction && <CopyButton docs={docs} display="none" />}
        </HStack>

        {baseClasses && baseClasses.length > 0 && (
          <BaseClasses value={baseClasses} />
        )}
        <VStack alignItems="stretch" spacing={1}>
          {activeDocString && <DocString value={activeDocString} />}
          {kind !== "module" && kind !== "class" && (
            <HStack justifyContent="flex-end">
              {hasDetail && (
                <Button
                  color="unset"
                  variant="link"
                  size="xs"
                  onClick={() => setShowingDetail(!isShowingDetail)}
                  rightIcon={<ExpandCollapseIcon open={isShowingDetail} />}
                  _hover={{
                    textDecoration: "none",
                  }}
                  p={1}
                  pt={1.5}
                  pb={1.5}
                  aria-label={
                    isShowingDetail
                      ? `Show less for ${name}`
                      : `Show more for ${name}`
                  }
                >
                  {isShowingDetail ? "Show less" : "Show more"}
                </Button>
              )}
            </HStack>
>>>>>>> 9c16d423
          )}
          <VStack alignItems="stretch" spacing={1}>
            {activeDocString && <DocString value={activeDocString} />}
            {kind !== "module" && kind !== "class" && (
              <HStack justifyContent="flex-end">
                {hasDetail && (
                  <Button
                    color="unset"
                    variant="link"
                    size="xs"
                    onClick={() => setShowingDetail(!isShowingDetail)}
                    rightIcon={<ExpandCollapseIcon open={isShowingDetail} />}
                    _hover={{
                      textDecoration: "none",
                    }}
                    p={1}
                    pt={1.5}
                    pb={1.5}
                    aria-label={
                      isShowingDetail
                        ? `Show less for ${name}`
                        : `Show more for ${name}`
                    }
                  >
                    {isShowingDetail ? "Show less" : "Show more"}
                  </Button>
                )}
              </HStack>
            )}
          </VStack>
        </Box>
      )}
      {groupedChildren && groupedChildren.size > 0 && (
        <Box pl={kind === "class" ? 2 : 0} mt={3}>
          <Box
            pl={kind === "class" ? 2 : 0}
            borderLeftWidth={kind === "class" ? 1 : undefined}
          >
            {["function", "variable", "class"].map(
              (childKind) =>
                groupedChildren?.get(childKind as any) && (
                  <Box mb={5} key={childKind}>
                    <Text fontWeight="lg" mb={2}>
                      {groupHeading(kind, childKind)}
                    </Text>
                    {groupedChildren?.get(childKind as any)?.map((c) => (
                      <DocEntryNode key={c.id} docs={c} />
                    ))}
                  </Box>
                )
            )}
          </Box>
        </Box>
      )}
    </Box>
  );
};

const groupHeading = (kind: string, childKind: string): string => {
  switch (childKind) {
    case "variable":
      return "Fields";
    case "class":
      return "Classes";
    case "function":
      return kind === "class" ? "Methods" : "Functions";
    default: {
      throw new Error("Unexpected");
    }
  }
};

const formatName = (kind: string, fullName: string, name: string): string => {
  // Add zero width spaces to allow breaking
  return kind === "module" ? fullName.replaceAll(/\./g, "\u200b.\u200b") : name;
};

const buildSignature = (
  kind: string,
  params: ApiDocsFunctionParameter[] | undefined,
  detailed: boolean
): { signature?: string; hasSignatureDetail: boolean } => {
  if (kind === "function" && params) {
    const signature =
      "(" +
      params
        .filter(
          (parameter, index) =>
            !(index === 0 && parameter.name === "self") &&
            (detailed || parameter.defaultValue === undefined)
        )
        .map((parameter) => {
          const prefix =
            parameter.category === "varargDict"
              ? "**"
              : parameter.category === "varargList"
              ? "*"
              : "";
          const suffix = parameter.defaultValue
            ? `=${parameter.defaultValue}`
            : "";
          return prefix + parameter.name + suffix;
        })
        .join(", ") +
      ")";
    return {
      signature,
      hasSignatureDetail: !!params.find((p) => p.defaultValue !== undefined),
    };
  }
  return { signature: undefined, hasSignatureDetail: false };
};

const isInitOrOtherNonDunderMethod = (c: ApiDocsEntry) =>
  !c.name.endsWith("__") || c.name === "__init__";

const filterChildren = (
  children: ApiDocsEntry[] | undefined
): ApiDocsEntry[] | undefined =>
  children ? children.filter(isInitOrOtherNonDunderMethod) : undefined;

function groupBy<T, U>(values: T[], fn: (x: T) => U): Map<U, T[]> {
  const result = new Map<U, T[]>();
  for (const v of values) {
    const k = fn(v);
    let array = result.get(k);
    if (!array) {
      array = [];
      result.set(k, array);
    }
    array.push(v);
  }
  return result;
}

const BaseClasses = ({ value }: { value: ApiDocsBaseClass[] }) => {
  const prefix = value.length === 1 ? "base class " : "base classes: ";
  return (
    <Text pl={2}>
      {prefix}
      {value.map((bc) => (
        <a key={bc.fullName} href={"#" + bc.fullName}>
          {bc.name}
        </a>
      ))}
    </Text>
  );
};

interface DocStringProps {
  value: string;
}

const DocString = React.memo(({ value }: DocStringProps) => {
  const html = renderMarkdown(value);
  return (
    <Box
      className="docs-markdown"
      fontSize="sm"
      mt={2}
      fontWeight="normal"
      dangerouslySetInnerHTML={html}
    />
  );
});

interface CopyButtonProps extends HTMLChakraProps<"button"> {
  docs: ApiDocsEntry;
}

const CopyButton = ({ docs }: CopyButtonProps) => {
  const { hasCopied, onCopy } = useClipboard(clipboardText(docs));
  const intl = useIntl();
  const label = intl.formatMessage({ id: hasCopied ? "copied" : "copy" });
  return (
    <Tooltip hasArrow placement="right" label="Copy to clipboard">
      <IconButton
        size="sm"
        variant="ghost"
        onClick={onCopy}
        icon={<RiFileCopy2Line />}
        aria-label={label}
      />
    </Tooltip>
  );
};

const clipboardText = (docs: ApiDocsEntry) => {
  const parts = docs.fullName.split(".");
  const isMicrobit = parts[0] === "microbit";
  let use = isMicrobit ? parts.slice(1) : parts;
  return use.join(".") + (docs.kind === "function" ? "()" : "");
};

export default ApiDocsArea;<|MERGE_RESOLUTION|>--- conflicted
+++ resolved
@@ -1,4 +1,3 @@
-<<<<<<< HEAD
 import {
   Accordion,
   AccordionButton,
@@ -6,11 +5,8 @@
   AccordionItem,
   AccordionPanel,
 } from "@chakra-ui/accordion";
-import { Button } from "@chakra-ui/button";
-=======
 import { Button, IconButton } from "@chakra-ui/button";
 import { useClipboard } from "@chakra-ui/hooks";
->>>>>>> 9c16d423
 import { Box, BoxProps, HStack, Text, VStack } from "@chakra-ui/layout";
 import { Spinner } from "@chakra-ui/spinner";
 import { HTMLChakraProps } from "@chakra-ui/system";
@@ -124,20 +120,16 @@
   heading?: boolean;
 }
 
-<<<<<<< HEAD
 const DocEntryNode = ({
-  docs: { kind, name, fullName, children, params, docString, baseClasses },
+  docs,
   heading = true,
   mt,
   mb,
   ...others
 }: DocEntryNodeProps) => {
-=======
-const DocEntryNode = ({ docs, mt, mb, ...others }: DocEntryNodeProps) => {
   const { kind, name, fullName, children, params, docString, baseClasses } =
     docs;
   const variableOrFunction = kind === "variable" || kind === "function";
->>>>>>> 9c16d423
   const [isShowingDetail, setShowingDetail] = useState(false);
   const groupedChildren = useMemo(() => {
     const filteredChildren = filterChildren(children);
@@ -175,57 +167,19 @@
         },
       }}
     >
-<<<<<<< HEAD
       {heading && (
         <Box>
-=======
-      <Box>
-        <HStack>
->>>>>>> 9c16d423
-          <Text fontSize={kindToFontSize[kind]} as={kindToHeading[kind]}>
-            <Text as="span" fontWeight="semibold">
-              {formatName(kind, fullName, name)}
+          <HStack>
+            <Text fontSize={kindToFontSize[kind]} as={kindToHeading[kind]}>
+              <Text as="span" fontWeight="semibold">
+                {formatName(kind, fullName, name)}
+              </Text>
+              {signature}
             </Text>
-            {signature}
-          </Text>
-<<<<<<< HEAD
+            {variableOrFunction && <CopyButton docs={docs} display="none" />}
+          </HStack>
           {baseClasses && baseClasses.length > 0 && (
             <BaseClasses value={baseClasses} />
-=======
-          {variableOrFunction && <CopyButton docs={docs} display="none" />}
-        </HStack>
-
-        {baseClasses && baseClasses.length > 0 && (
-          <BaseClasses value={baseClasses} />
-        )}
-        <VStack alignItems="stretch" spacing={1}>
-          {activeDocString && <DocString value={activeDocString} />}
-          {kind !== "module" && kind !== "class" && (
-            <HStack justifyContent="flex-end">
-              {hasDetail && (
-                <Button
-                  color="unset"
-                  variant="link"
-                  size="xs"
-                  onClick={() => setShowingDetail(!isShowingDetail)}
-                  rightIcon={<ExpandCollapseIcon open={isShowingDetail} />}
-                  _hover={{
-                    textDecoration: "none",
-                  }}
-                  p={1}
-                  pt={1.5}
-                  pb={1.5}
-                  aria-label={
-                    isShowingDetail
-                      ? `Show less for ${name}`
-                      : `Show more for ${name}`
-                  }
-                >
-                  {isShowingDetail ? "Show less" : "Show more"}
-                </Button>
-              )}
-            </HStack>
->>>>>>> 9c16d423
           )}
           <VStack alignItems="stretch" spacing={1}>
             {activeDocString && <DocString value={activeDocString} />}
