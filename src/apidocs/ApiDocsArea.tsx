<<<<<<< HEAD
import {
  Accordion,
  AccordionButton,
  AccordionIcon,
  AccordionItem,
  AccordionPanel,
} from "@chakra-ui/accordion";
import { Box, BoxProps, Text } from "@chakra-ui/layout";
=======
import { Button } from "@chakra-ui/button";
import { Box, BoxProps, HStack, Text, VStack } from "@chakra-ui/layout";
>>>>>>> 6acfd2c4
import { Spinner } from "@chakra-ui/spinner";
import sortBy from "lodash.sortby";
import React, { useEffect, useMemo, useState } from "react";
import ExpandCollapseIcon from "../common/ExpandCollapseIcon";
import { renderMarkdown } from "../editor/codemirror/language-server/documentation";
import {
  apiDocs,
  ApiDocsBaseClass,
  ApiDocsEntry,
  ApiDocsFunctionParameter,
  ApiDocsResponse,
} from "../language-server/apidocs";
import { useLanguageServerClient } from "../language-server/language-server-hooks";
import { pullModulesToTop } from "./apidocs-util";

const ApiDocsArea = () => {
  const client = useLanguageServerClient();
  const [apidocs, setApiDocs] = useState<ApiDocsResponse | undefined>();
  useEffect(() => {
    const load = async () => {
      if (client) {
        await client.initialize();
        const docs = await apiDocs(client);
        pullModulesToTop(docs);
        setApiDocs(docs);
      }
    };
    load();
  }, [client]);
  return (
    <Box height="100%" p={2}>
      {apidocs ? (
        <ModuleDocs docs={apidocs} />
      ) : (
        <Spinner label="Loading API documentation" alignSelf="center" />
      )}
    </Box>
  );
};

interface ModuleDocsProps {
  docs: ApiDocsResponse;
}

const ModuleDocs = ({ docs }: ModuleDocsProps) => {
  return (
    <>
      <Accordion
        allowToggle
        wordBreak="break-word"
        position="relative"
        // Animations disabled as they conflict with the sticky heading, as we animate past the sticky point.
        reduceMotion={true}
      >
        {sortBy(Object.values(docs), (m) => m.fullName).map((module) => (
          <AccordionItem key={module.id}>
            <AccordionButton
              fontSize="xl"
              backgroundColor="gray.50"
              _expanded={{ fontWeight: "semibold", position: "sticky", top: 0 }}
              // Equivalent to the default alpha but without transparency due to the stickyness.
              _hover={{ backgroundColor: "rgb(225, 226, 226)" }}
            >
              <Box flex="1" textAlign="left" mr={3}>
                {module.fullName}
                {module.docString && <DocString value={module.docString} />}
              </Box>
              <AccordionIcon />
            </AccordionButton>
            <AccordionPanel>
              <DocEntryNode docs={module} heading={false} />
            </AccordionPanel>
          </AccordionItem>
        ))}
      </Accordion>
    </>
  );
};

<<<<<<< HEAD
interface DocEntryNodeProps extends BoxProps {
  docs: ApiDocsEntry;
  heading?: boolean;
}

=======
>>>>>>> 6acfd2c4
const kindToFontSize: Record<string, any> = {
  module: "2xl",
  class: "lg",
};

const kindToSpacing: Record<string, any> = {
  module: 5,
  class: 5,
  variable: 3,
  function: 3,
};

interface DocEntryNodeProps extends BoxProps {
  docs: ApiDocsEntry;
}

const DocEntryNode = ({
<<<<<<< HEAD
  docs: { id, kind, fullName, children, params, docString, baseClasses },
  heading = true,
=======
  docs: { kind, name, fullName, children, params, docString, baseClasses },
>>>>>>> 6acfd2c4
  mt,
  mb,
  ...others
}: DocEntryNodeProps) => {
  const groupedChildren = useMemo(() => {
    const filteredChildren = filterChildren(children);
    return filteredChildren
      ? groupBy(filteredChildren, (c) => c.kind)
      : undefined;
  }, [children]);

  return (
    <Box
      id={fullName}
      wordBreak="break-word"
      mb={kindToSpacing[kind]}
      p={kind === "variable" || kind === "function" ? 2 : undefined}
      backgroundColor={
        kind === "variable" || kind === "function" ? "gray.10" : undefined
      }
      borderRadius="md"
      {...others}
    >
      <Box>
<<<<<<< HEAD
        {heading && (
          <>
            <Text fontSize={kindToFontSize[kind]}>
              <Text as="span" fontWeight="semibold">
                {formatName(kind, fullName)}
              </Text>
              {nameSuffix(kind, params)}
            </Text>
            {baseClasses && baseClasses.length > 0 && (
              <BaseClasses value={baseClasses} />
            )}
            {docString && <DocString value={docString} />}
          </>
=======
        <Text fontSize={kindToFontSize[kind]}>
          <Text as="span" fontWeight="semibold">
            {formatName(kind, fullName)}
          </Text>
          {nameSuffix(kind, params)}
        </Text>

        {baseClasses && baseClasses.length > 0 && (
          <BaseClasses value={baseClasses} />
        )}
        {docString && (
          <DocString
            name={name}
            details={kind !== "module" && kind !== "class"}
            docString={docString}
          />
>>>>>>> 6acfd2c4
        )}
      </Box>
      {groupedChildren && groupedChildren.size > 0 && (
        <Box pl={kind === "class" ? 2 : 0} mt={3}>
          <Box
            pl={kind === "class" ? 2 : 0}
            borderLeftWidth={kind === "class" ? 1 : undefined}
          >
            {["function", "variable", "class"].map(
              (childKind) =>
                groupedChildren?.get(childKind as any) && (
                  <Box mb={5} key={childKind}>
                    <Text fontWeight="lg" mb={2}>
                      {groupHeading(kind, childKind)}
                    </Text>
                    {groupedChildren?.get(childKind as any)?.map((c) => (
                      <DocEntryNode key={c.id} docs={c} />
                    ))}
                  </Box>
                )
            )}
          </Box>
        </Box>
      )}
    </Box>
  );
};

const groupHeading = (kind: string, childKind: string): string => {
  switch (childKind) {
    case "variable":
      return "Fields";
    case "class":
      return "Classes";
    case "function":
      return kind === "class" ? "Methods" : "Functions";
    default: {
      throw new Error("Unexpected");
    }
  }
};

const formatName = (kind: string, fullName: string): string => {
  // Add zero width spaces to allow breaking
  return kind === "module"
    ? fullName.replaceAll(/\./g, "\u200b.\u200b")
    : fullName.split(".").slice(-1)[0];
};

const nameSuffix = (
  kind: string,
  params: ApiDocsFunctionParameter[] | undefined
): string => {
  if (kind === "function" && params) {
    return (
      "(" +
      params
        .filter(
          (parameter, index) => !(index === 0 && parameter.name === "self")
        )
        .map((parameter) => {
          const prefix =
            parameter.category === "varargDict"
              ? "**"
              : parameter.category === "varargList"
              ? "*"
              : "";
          const suffix = parameter.defaultValue
            ? `=${parameter.defaultValue}`
            : "";
          return prefix + parameter.name + suffix;
        })
        .join(", ") +
      ")"
    );
  }
  return "";
};

const filterChildren = (
  children: ApiDocsEntry[] | undefined
): ApiDocsEntry[] | undefined =>
  children
    ? children.filter(
        (c) => !(c.fullName.endsWith("__") && !c.fullName.endsWith("__init__"))
      )
    : undefined;

function groupBy<T, U>(values: T[], fn: (x: T) => U): Map<U, T[]> {
  const result = new Map<U, T[]>();
  for (const v of values) {
    const k = fn(v);
    let array = result.get(k);
    if (!array) {
      array = [];
      result.set(k, array);
    }
    array.push(v);
  }
  return result;
}

const BaseClasses = ({ value }: { value: ApiDocsBaseClass[] }) => {
  const prefix = value.length === 1 ? "base class " : "base classes: ";
  return (
    <Text pl={2}>
      {prefix}
      {value.map((bc) => (
        <a key={bc.fullName} href={"#" + bc.fullName}>
          {bc.name}
        </a>
      ))}
    </Text>
  );
};

<<<<<<< HEAD
const DocString = ({ value }: { value: string }) => (
  <Text fontSize="sm" mt={2} noOfLines={2} fontWeight="normal">
    {value.replaceAll("``", "").replaceAll("**", "")}
  </Text>
);
=======
interface DocStringProps {
  name: string;
  docString: string;
  details: boolean;
}

const DocString = React.memo(({ name, details, docString }: DocStringProps) => {
  const firstParagraph = docString.split(/\n{2,}/g)[0];
  const [isOpen, setOpen] = useState(false);
  const html = renderMarkdown(isOpen ? docString : firstParagraph);
  return (
    <VStack alignItems="stretch" spacing={1}>
      <Box
        className="docs-markdown"
        fontSize="sm"
        mt={2}
        fontWeight="normal"
        dangerouslySetInnerHTML={html}
      />
      {details && (
        <HStack justifyContent="flex-end">
          {docString.length > firstParagraph.length && (
            <Button
              color="unset"
              variant="link"
              size="xs"
              onClick={() => setOpen(!isOpen)}
              rightIcon={<ExpandCollapseIcon open={isOpen} />}
              _hover={{
                textDecoration: "none",
              }}
              p={1}
              pt={1.5}
              pb={1.5}
              aria-label={
                isOpen
                  ? `Collapse details for ${name}`
                  : `Show details for ${name}`
              }
            >
              {isOpen ? "Collapse details" : "Show details"}
            </Button>
          )}
        </HStack>
      )}
    </VStack>
  );
});
>>>>>>> 6acfd2c4

export default ApiDocsArea;<|MERGE_RESOLUTION|>--- conflicted
+++ resolved
@@ -1,4 +1,3 @@
-<<<<<<< HEAD
 import {
   Accordion,
   AccordionButton,
@@ -6,11 +5,8 @@
   AccordionItem,
   AccordionPanel,
 } from "@chakra-ui/accordion";
-import { Box, BoxProps, Text } from "@chakra-ui/layout";
-=======
 import { Button } from "@chakra-ui/button";
 import { Box, BoxProps, HStack, Text, VStack } from "@chakra-ui/layout";
->>>>>>> 6acfd2c4
 import { Spinner } from "@chakra-ui/spinner";
 import sortBy from "lodash.sortby";
 import React, { useEffect, useMemo, useState } from "react";
@@ -76,7 +72,13 @@
             >
               <Box flex="1" textAlign="left" mr={3}>
                 {module.fullName}
-                {module.docString && <DocString value={module.docString} />}
+                {module.docString && (
+                  <DocString
+                    name={module.fullName}
+                    details={false}
+                    docString={module.docString}
+                  />
+                )}
               </Box>
               <AccordionIcon />
             </AccordionButton>
@@ -90,14 +92,6 @@
   );
 };
 
-<<<<<<< HEAD
-interface DocEntryNodeProps extends BoxProps {
-  docs: ApiDocsEntry;
-  heading?: boolean;
-}
-
-=======
->>>>>>> 6acfd2c4
 const kindToFontSize: Record<string, any> = {
   module: "2xl",
   class: "lg",
@@ -112,15 +106,12 @@
 
 interface DocEntryNodeProps extends BoxProps {
   docs: ApiDocsEntry;
+  heading?: boolean;
 }
 
 const DocEntryNode = ({
-<<<<<<< HEAD
-  docs: { id, kind, fullName, children, params, docString, baseClasses },
+  docs: { kind, name, fullName, children, params, docString, baseClasses },
   heading = true,
-=======
-  docs: { kind, name, fullName, children, params, docString, baseClasses },
->>>>>>> 6acfd2c4
   mt,
   mb,
   ...others
@@ -144,41 +135,27 @@
       borderRadius="md"
       {...others}
     >
-      <Box>
-<<<<<<< HEAD
-        {heading && (
-          <>
-            <Text fontSize={kindToFontSize[kind]}>
-              <Text as="span" fontWeight="semibold">
-                {formatName(kind, fullName)}
-              </Text>
-              {nameSuffix(kind, params)}
+      {heading && (
+        <Box>
+          <Text fontSize={kindToFontSize[kind]}>
+            <Text as="span" fontWeight="semibold">
+              {formatName(kind, fullName)}
             </Text>
-            {baseClasses && baseClasses.length > 0 && (
-              <BaseClasses value={baseClasses} />
-            )}
-            {docString && <DocString value={docString} />}
-          </>
-=======
-        <Text fontSize={kindToFontSize[kind]}>
-          <Text as="span" fontWeight="semibold">
-            {formatName(kind, fullName)}
+            {nameSuffix(kind, params)}
           </Text>
-          {nameSuffix(kind, params)}
-        </Text>
-
-        {baseClasses && baseClasses.length > 0 && (
-          <BaseClasses value={baseClasses} />
-        )}
-        {docString && (
-          <DocString
-            name={name}
-            details={kind !== "module" && kind !== "class"}
-            docString={docString}
-          />
->>>>>>> 6acfd2c4
-        )}
-      </Box>
+
+          {baseClasses && baseClasses.length > 0 && (
+            <BaseClasses value={baseClasses} />
+          )}
+          {docString && (
+            <DocString
+              name={name}
+              details={kind !== "module" && kind !== "class"}
+              docString={docString}
+            />
+          )}
+        </Box>
+      )}
       {groupedChildren && groupedChildren.size > 0 && (
         <Box pl={kind === "class" ? 2 : 0} mt={3}>
           <Box
@@ -293,13 +270,6 @@
   );
 };
 
-<<<<<<< HEAD
-const DocString = ({ value }: { value: string }) => (
-  <Text fontSize="sm" mt={2} noOfLines={2} fontWeight="normal">
-    {value.replaceAll("``", "").replaceAll("**", "")}
-  </Text>
-);
-=======
 interface DocStringProps {
   name: string;
   docString: string;
@@ -348,6 +318,5 @@
     </VStack>
   );
 });
->>>>>>> 6acfd2c4
 
 export default ApiDocsArea;