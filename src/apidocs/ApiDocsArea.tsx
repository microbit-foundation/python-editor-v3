import {
  Accordion,
  AccordionButton,
  AccordionIcon,
  AccordionItem,
  AccordionPanel,
} from "@chakra-ui/accordion";
import { Button } from "@chakra-ui/button";
import { Box, BoxProps, HStack, Text, VStack } from "@chakra-ui/layout";
import { Spinner } from "@chakra-ui/spinner";
import sortBy from "lodash.sortby";
import React, { useEffect, useMemo, useState } from "react";
import ExpandCollapseIcon from "../common/ExpandCollapseIcon";
import { renderMarkdown } from "../editor/codemirror/language-server/documentation";
import {
  apiDocs,
  ApiDocsBaseClass,
  ApiDocsEntry,
  ApiDocsFunctionParameter,
  ApiDocsResponse,
} from "../language-server/apidocs";
import { useLanguageServerClient } from "../language-server/language-server-hooks";
import { pullModulesToTop } from "./apidocs-util";

const ApiDocsArea = () => {
  const client = useLanguageServerClient();
  const [apidocs, setApiDocs] = useState<ApiDocsResponse | undefined>();
  useEffect(() => {
    const load = async () => {
      if (client) {
        await client.initialize();
        const docs = await apiDocs(client);
        pullModulesToTop(docs);
        console.log(docs);
        setApiDocs(docs);
      }
    };
    load();
  }, [client]);
  return (
    <Box height="100%" p={2}>
      {apidocs ? (
        <ModuleDocs docs={apidocs} />
      ) : (
        <Spinner label="Loading API documentation" alignSelf="center" />
      )}
    </Box>
  );
};

interface ModuleDocsProps {
  docs: ApiDocsResponse;
}

const ModuleDocs = ({ docs }: ModuleDocsProps) => {
  return (
    <>
      <Accordion
        allowToggle
        wordBreak="break-word"
        position="relative"
        // Animations disabled as they conflict with the sticky heading, as we animate past the sticky point.
        reduceMotion={true}
      >
        {sortBy(Object.values(docs), (m) => m.fullName).map((module) => (
          <AccordionItem key={module.id}>
            <AccordionButton
              fontSize="xl"
              backgroundColor="gray.50"
              _expanded={{
                fontWeight: "semibold",
                position: "sticky",
                top: 0,
                zIndex: 1,
              }}
              // Equivalent to the default alpha but without transparency due to the stickyness.
              _hover={{ backgroundColor: "rgb(225, 226, 226)" }}
            >
              <Box flex="1" textAlign="left" mr={3}>
                {module.fullName}
                {module.docString && (
                  <DocString
                    name={module.fullName}
                    details={false}
                    docString={module.docString}
                  />
                )}
              </Box>
              <AccordionIcon />
            </AccordionButton>
            <AccordionPanel>
              <DocEntryNode docs={module} heading={false} />
            </AccordionPanel>
          </AccordionItem>
        ))}
      </Accordion>
    </>
  );
};

const kindToFontSize: Record<string, any> = {
  module: "2xl",
  class: "lg",
};

const kindToSpacing: Record<string, any> = {
  module: 5,
  class: 5,
  variable: 3,
  function: 3,
};

interface DocEntryNodeProps extends BoxProps {
  docs: ApiDocsEntry;
  heading?: boolean;
}

const DocEntryNode = ({
  docs: { kind, name, fullName, children, params, docString, baseClasses },
  heading = true,
  mt,
  mb,
  ...others
}: DocEntryNodeProps) => {
  const [isShowingDetail, setShowingDetail] = useState(false);
  const groupedChildren = useMemo(() => {
    const filteredChildren = filterChildren(children);
    return filteredChildren
      ? groupBy(filteredChildren, (c) => c.kind)
      : undefined;
  }, [children]);
  const docStringFirstParagraph = docString
    ? docString.split(/\n{2,}/g)[0]
    : undefined;
  const hasDocStringDetail =
    docString &&
    docStringFirstParagraph &&
    docString.length > docStringFirstParagraph.length;
  const activeDocString = isShowingDetail ? docString : docStringFirstParagraph;
  const { signature, hasSignatureDetail } = buildSignature(
    kind,
    params,
    isShowingDetail
  );
  const hasDetail = hasDocStringDetail || hasSignatureDetail;

  return (
    <Box
      id={fullName}
      wordBreak="break-word"
      mb={kindToSpacing[kind]}
      p={kind === "variable" || kind === "function" ? 2 : undefined}
      backgroundColor={
        kind === "variable" || kind === "function" ? "gray.10" : undefined
      }
      borderRadius="md"
      {...others}
    >
      {heading && (
        <Box>
          <Text fontSize={kindToFontSize[kind]}>
            <Text as="span" fontWeight="semibold">
              {formatName(kind, fullName)}
            </Text>
            {nameSuffix(kind, params)}
          </Text>
<<<<<<< HEAD

          {baseClasses && baseClasses.length > 0 && (
            <BaseClasses value={baseClasses} />
          )}
          {docString && (
            <DocString
              name={name}
              details={kind !== "module" && kind !== "class"}
              docString={docString}
            />
          )}
        </Box>
      )}
=======
          {signature}
        </Text>

        {baseClasses && baseClasses.length > 0 && (
          <BaseClasses value={baseClasses} />
        )}
        <VStack alignItems="stretch" spacing={1}>
          {activeDocString && <DocString value={activeDocString} />}
          {kind !== "module" && kind !== "class" && (
            <HStack justifyContent="flex-end">
              {hasDetail && (
                <Button
                  color="unset"
                  variant="link"
                  size="xs"
                  onClick={() => setShowingDetail(!isShowingDetail)}
                  rightIcon={<ExpandCollapseIcon open={isShowingDetail} />}
                  _hover={{
                    textDecoration: "none",
                  }}
                  p={1}
                  pt={1.5}
                  pb={1.5}
                  aria-label={
                    isShowingDetail
                      ? `Show less for ${name}`
                      : `Show more for ${name}`
                  }
                >
                  {isShowingDetail ? "Show less" : "Show more"}
                </Button>
              )}
            </HStack>
          )}
        </VStack>
      </Box>
>>>>>>> e64f119b
      {groupedChildren && groupedChildren.size > 0 && (
        <Box pl={kind === "class" ? 2 : 0} mt={3}>
          <Box
            pl={kind === "class" ? 2 : 0}
            borderLeftWidth={kind === "class" ? 1 : undefined}
          >
            {["function", "variable", "class"].map(
              (childKind) =>
                groupedChildren?.get(childKind as any) && (
                  <Box mb={5} key={childKind}>
                    <Text fontWeight="lg" mb={2}>
                      {groupHeading(kind, childKind)}
                    </Text>
                    {groupedChildren?.get(childKind as any)?.map((c) => (
                      <DocEntryNode key={c.id} docs={c} />
                    ))}
                  </Box>
                )
            )}
          </Box>
        </Box>
      )}
    </Box>
  );
};

const groupHeading = (kind: string, childKind: string): string => {
  switch (childKind) {
    case "variable":
      return "Fields";
    case "class":
      return "Classes";
    case "function":
      return kind === "class" ? "Methods" : "Functions";
    default: {
      throw new Error("Unexpected");
    }
  }
};

const formatName = (kind: string, fullName: string): string => {
  // Add zero width spaces to allow breaking
  return kind === "module"
    ? fullName.replaceAll(/\./g, "\u200b.\u200b")
    : fullName.split(".").slice(-1)[0];
};

const buildSignature = (
  kind: string,
  params: ApiDocsFunctionParameter[] | undefined,
  detailed: boolean
): { signature?: string; hasSignatureDetail: boolean } => {
  if (kind === "function" && params) {
    const signature =
      "(" +
      params
        .filter(
          (parameter, index) =>
            !(index === 0 && parameter.name === "self") &&
            (detailed || parameter.defaultValue === undefined)
        )
        .map((parameter) => {
          const prefix =
            parameter.category === "varargDict"
              ? "**"
              : parameter.category === "varargList"
              ? "*"
              : "";
          const suffix = parameter.defaultValue
            ? `=${parameter.defaultValue}`
            : "";
          return prefix + parameter.name + suffix;
        })
        .join(", ") +
      ")";
    return {
      signature,
      hasSignatureDetail: !!params.find((p) => p.defaultValue !== undefined),
    };
  }
  return { signature: undefined, hasSignatureDetail: false };
};

const filterChildren = (
  children: ApiDocsEntry[] | undefined
): ApiDocsEntry[] | undefined =>
  children
    ? children.filter(
        (c) => !(c.fullName.endsWith("__") && !c.fullName.endsWith("__init__"))
      )
    : undefined;

function groupBy<T, U>(values: T[], fn: (x: T) => U): Map<U, T[]> {
  const result = new Map<U, T[]>();
  for (const v of values) {
    const k = fn(v);
    let array = result.get(k);
    if (!array) {
      array = [];
      result.set(k, array);
    }
    array.push(v);
  }
  return result;
}

const BaseClasses = ({ value }: { value: ApiDocsBaseClass[] }) => {
  const prefix = value.length === 1 ? "base class " : "base classes: ";
  return (
    <Text pl={2}>
      {prefix}
      {value.map((bc) => (
        <a key={bc.fullName} href={"#" + bc.fullName}>
          {bc.name}
        </a>
      ))}
    </Text>
  );
};

interface DocStringProps {
  value: string;
}

const DocString = React.memo(({ value }: DocStringProps) => {
  const html = renderMarkdown(value);
  return (
<<<<<<< HEAD
    <VStack alignItems="stretch" spacing={1}>
      <Box
        className="docs-markdown"
        fontSize="sm"
        mt={2}
        fontWeight="normal"
        dangerouslySetInnerHTML={html}
      />
      {details && (
        <HStack justifyContent="flex-end">
          {docString.length > firstParagraph.length && (
            <Button
              color="unset"
              variant="link"
              size="xs"
              onClick={() => setOpen(!isOpen)}
              rightIcon={<ExpandCollapseIcon open={isOpen} />}
              _hover={{
                textDecoration: "none",
              }}
              p={1}
              pt={1.5}
              pb={1.5}
              aria-label={
                isOpen
                  ? `Collapse details for ${name}`
                  : `Show details for ${name}`
              }
            >
              {isOpen ? "Show less" : "Show more"}
            </Button>
          )}
        </HStack>
      )}
    </VStack>
=======
    <Box
      className="docs-markdown"
      fontSize="sm"
      mt={2}
      fontWeight="normal"
      dangerouslySetInnerHTML={html}
    />
>>>>>>> e64f119b
  );
});

export default ApiDocsArea;<|MERGE_RESOLUTION|>--- conflicted
+++ resolved
@@ -78,13 +78,7 @@
             >
               <Box flex="1" textAlign="left" mr={3}>
                 {module.fullName}
-                {module.docString && (
-                  <DocString
-                    name={module.fullName}
-                    details={false}
-                    docString={module.docString}
-                  />
-                )}
+                {module.docString && <DocString value={module.docString} />}
               </Box>
               <AccordionIcon />
             </AccordionButton>
@@ -162,60 +156,42 @@
             <Text as="span" fontWeight="semibold">
               {formatName(kind, fullName)}
             </Text>
-            {nameSuffix(kind, params)}
+            {signature}
           </Text>
-<<<<<<< HEAD
-
           {baseClasses && baseClasses.length > 0 && (
             <BaseClasses value={baseClasses} />
           )}
-          {docString && (
-            <DocString
-              name={name}
-              details={kind !== "module" && kind !== "class"}
-              docString={docString}
-            />
-          )}
+          <VStack alignItems="stretch" spacing={1}>
+            {activeDocString && <DocString value={activeDocString} />}
+            {kind !== "module" && kind !== "class" && (
+              <HStack justifyContent="flex-end">
+                {hasDetail && (
+                  <Button
+                    color="unset"
+                    variant="link"
+                    size="xs"
+                    onClick={() => setShowingDetail(!isShowingDetail)}
+                    rightIcon={<ExpandCollapseIcon open={isShowingDetail} />}
+                    _hover={{
+                      textDecoration: "none",
+                    }}
+                    p={1}
+                    pt={1.5}
+                    pb={1.5}
+                    aria-label={
+                      isShowingDetail
+                        ? `Show less for ${name}`
+                        : `Show more for ${name}`
+                    }
+                  >
+                    {isShowingDetail ? "Show less" : "Show more"}
+                  </Button>
+                )}
+              </HStack>
+            )}
+          </VStack>
         </Box>
       )}
-=======
-          {signature}
-        </Text>
-
-        {baseClasses && baseClasses.length > 0 && (
-          <BaseClasses value={baseClasses} />
-        )}
-        <VStack alignItems="stretch" spacing={1}>
-          {activeDocString && <DocString value={activeDocString} />}
-          {kind !== "module" && kind !== "class" && (
-            <HStack justifyContent="flex-end">
-              {hasDetail && (
-                <Button
-                  color="unset"
-                  variant="link"
-                  size="xs"
-                  onClick={() => setShowingDetail(!isShowingDetail)}
-                  rightIcon={<ExpandCollapseIcon open={isShowingDetail} />}
-                  _hover={{
-                    textDecoration: "none",
-                  }}
-                  p={1}
-                  pt={1.5}
-                  pb={1.5}
-                  aria-label={
-                    isShowingDetail
-                      ? `Show less for ${name}`
-                      : `Show more for ${name}`
-                  }
-                >
-                  {isShowingDetail ? "Show less" : "Show more"}
-                </Button>
-              )}
-            </HStack>
-          )}
-        </VStack>
-      </Box>
->>>>>>> e64f119b
       {groupedChildren && groupedChildren.size > 0 && (
         <Box pl={kind === "class" ? 2 : 0} mt={3}>
           <Box
@@ -343,43 +319,6 @@
 const DocString = React.memo(({ value }: DocStringProps) => {
   const html = renderMarkdown(value);
   return (
-<<<<<<< HEAD
-    <VStack alignItems="stretch" spacing={1}>
-      <Box
-        className="docs-markdown"
-        fontSize="sm"
-        mt={2}
-        fontWeight="normal"
-        dangerouslySetInnerHTML={html}
-      />
-      {details && (
-        <HStack justifyContent="flex-end">
-          {docString.length > firstParagraph.length && (
-            <Button
-              color="unset"
-              variant="link"
-              size="xs"
-              onClick={() => setOpen(!isOpen)}
-              rightIcon={<ExpandCollapseIcon open={isOpen} />}
-              _hover={{
-                textDecoration: "none",
-              }}
-              p={1}
-              pt={1.5}
-              pb={1.5}
-              aria-label={
-                isOpen
-                  ? `Collapse details for ${name}`
-                  : `Show details for ${name}`
-              }
-            >
-              {isOpen ? "Show less" : "Show more"}
-            </Button>
-          )}
-        </HStack>
-      )}
-    </VStack>
-=======
     <Box
       className="docs-markdown"
       fontSize="sm"
@@ -387,7 +326,6 @@
       fontWeight="normal"
       dangerouslySetInnerHTML={html}
     />
->>>>>>> e64f119b
   );
 });
 
