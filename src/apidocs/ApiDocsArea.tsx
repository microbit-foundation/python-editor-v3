--- conflicted
+++ resolved
@@ -88,12 +88,8 @@
 };
 
 const DocEntryNode = ({
-<<<<<<< HEAD
-  docs: { id, kind, fullName, children, type, docString, baseClasses },
+  docs: { id, kind, fullName, children, params, docString, baseClasses },
   heading = true,
-=======
-  docs: { kind, fullName, children, params, docString, baseClasses },
->>>>>>> 5ea3fb8e
   mt,
   mb,
   ...others
@@ -118,36 +114,19 @@
       {...others}
     >
       <Box>
-<<<<<<< HEAD
         {heading && (
           <>
             <Text fontSize={kindToFontSize[kind]}>
               <Text as="span" fontWeight="semibold">
                 {formatName(kind, fullName)}
               </Text>
-              {nameSuffix(kind, type)}
+              {nameSuffix(kind, params)}
             </Text>
             {baseClasses && baseClasses.length > 0 && (
               <BaseClasses value={baseClasses} />
             )}
             {docString && <DocString value={docString} />}
           </>
-=======
-        <Text fontSize={kindToFontSize[kind]}>
-          <Text as="span" fontWeight="semibold">
-            {formatName(kind, fullName)}
-          </Text>
-          {nameSuffix(kind, params)}
-        </Text>
-
-        {baseClasses && baseClasses.length > 0 && (
-          <BaseClasses value={baseClasses} />
-        )}
-        {docString && (
-          <Text fontSize="sm" mt={2} noOfLines={2}>
-            {docString.replaceAll("``", "").replaceAll("**", "")}
-          </Text>
->>>>>>> 5ea3fb8e
         )}
       </Box>
       {groupedChildren && groupedChildren.size > 0 && (
