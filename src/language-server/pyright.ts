/**
 * (c) 2021, Micro:bit Educational Foundation and contributors
 *
 * SPDX-License-Identifier: MIT
 */
import { createMessageConnection } from "vscode-jsonrpc";
import {
  BrowserMessageReader,
  BrowserMessageWriter,
} from "vscode-jsonrpc/browser";
import { createUri, LanguageServerClient } from "./client";

// This is modified by bin/update-pyright.sh
const workerScriptName = "pyright-7d6fb25c67e8b4ed3eaf.worker.js";

/**
 * Creates Pyright workers and corresponding client.
 *
 * These have the same lifetime as the app.
 */
export const pyright = (): LanguageServerClient | undefined => {
  // For jest.
  if (!window.Worker) {
    return undefined;
  }
  // Needed to support review branches that use a path location.
  const { origin, pathname } = window.location;
  const base = `${origin}${pathname}${pathname.endsWith("/") ? "" : "/"}`;
<<<<<<< HEAD
  const workerScript = `${base}workers/pyright-12355f70a6ba500c4f14.worker.js`;
  const channel = new MessageChannel();
  const foreground = new Worker(workerScript);
  foreground.postMessage(
    {
      type: "boot",
      mode: "foreground",
      port: channel.port1,
    },
    [channel.port1]
  );
  const background = new Worker(workerScript);
  background.postMessage(
    {
      type: "boot",
      mode: "background",
      port: channel.port2,
    },
    [channel.port2]
  );
=======
  const workerScript = `${base}workers/${workerScriptName}`;
  const foreground = new Worker(workerScript, {
    name: "Pyright-foreground",
  });
  foreground.postMessage({
    type: "browser/boot",
    mode: "foreground",
  });
>>>>>>> 3e85eb88
  const connection = createMessageConnection(
    new BrowserMessageReader(foreground),
    new BrowserMessageWriter(foreground)
  );
  let backgroundWorkerCount = 0;
  foreground.addEventListener("message", (e: MessageEvent) => {
    if (e.data && e.data.type === "browser/newWorker") {
      // Create a new background worker.
      // The foreground worker has created a message channel and passed us
      // a port. We create the background worker and pass transfer the port
      // onward.
      const { initialData, port } = e.data;
      const background = new Worker(workerScript, {
        name: `Pyright-background-${++backgroundWorkerCount}`,
      });
      background.postMessage(
        {
          type: "browser/boot",
          mode: "background",
          initialData,
          port,
        },
        [port]
      );
    }
  });
  connection.listen();

  const client = new LanguageServerClient(connection, {
    rootUri: createUri(""),
    initializationOptions: async () => {
      const typeshed = await import("./typeshed.json");
      return {
        files: typeshed,
      };
    },
  });
  return client;
};<|MERGE_RESOLUTION|>--- conflicted
+++ resolved
@@ -11,7 +11,7 @@
 import { createUri, LanguageServerClient } from "./client";
 
 // This is modified by bin/update-pyright.sh
-const workerScriptName = "pyright-7d6fb25c67e8b4ed3eaf.worker.js";
+const workerScriptName = "pyright-076f964b2110182d8329.worker.js";
 
 /**
  * Creates Pyright workers and corresponding client.
@@ -26,28 +26,6 @@
   // Needed to support review branches that use a path location.
   const { origin, pathname } = window.location;
   const base = `${origin}${pathname}${pathname.endsWith("/") ? "" : "/"}`;
-<<<<<<< HEAD
-  const workerScript = `${base}workers/pyright-12355f70a6ba500c4f14.worker.js`;
-  const channel = new MessageChannel();
-  const foreground = new Worker(workerScript);
-  foreground.postMessage(
-    {
-      type: "boot",
-      mode: "foreground",
-      port: channel.port1,
-    },
-    [channel.port1]
-  );
-  const background = new Worker(workerScript);
-  background.postMessage(
-    {
-      type: "boot",
-      mode: "background",
-      port: channel.port2,
-    },
-    [channel.port2]
-  );
-=======
   const workerScript = `${base}workers/${workerScriptName}`;
   const foreground = new Worker(workerScript, {
     name: "Pyright-foreground",
@@ -56,7 +34,6 @@
     type: "browser/boot",
     mode: "foreground",
   });
->>>>>>> 3e85eb88
   const connection = createMessageConnection(
     new BrowserMessageReader(foreground),
     new BrowserMessageWriter(foreground)
