--- conflicted
+++ resolved
@@ -98,13 +98,9 @@
         // capabilities, but Pyright is sending one anyway.
       });
 
-<<<<<<< HEAD
       const initializeParams: InitializeParams = {
         capabilities: {
           textDocument: {
-            hover: {
-              contentFormat: ["plaintext", "markdown"],
-            },
             moniker: {},
             synchronization: {
               willSave: false,
@@ -115,45 +111,21 @@
               completionItem: {
                 snippetSupport: false,
                 commitCharactersSupport: true,
-                documentationFormat: ["plaintext", "markdown"],
+                documentationFormat: ["markdown"],
                 deprecatedSupport: false,
                 preselectSupport: false,
               },
               contextSupport: true,
             },
+            signatureHelp: {
+              signatureInformation: {
+                documentationFormat: ["markdown"],
+              },
+            },
             publishDiagnostics: {
               tagSupport: {
                 valueSet: [DiagnosticTag.Unnecessary, DiagnosticTag.Deprecated],
               },
-=======
-    const initializeParams: InitializeParams = {
-      capabilities: {
-        textDocument: {
-          moniker: {},
-          synchronization: {
-            willSave: false,
-            didSave: false,
-            willSaveWaitUntil: false,
-          },
-          completion: {
-            completionItem: {
-              snippetSupport: false,
-              commitCharactersSupport: true,
-              documentationFormat: ["markdown"],
-              deprecatedSupport: false,
-              preselectSupport: false,
-            },
-            contextSupport: true,
-          },
-          signatureHelp: {
-            signatureInformation: {
-              documentationFormat: ["markdown"],
-            },
-          },
-          publishDiagnostics: {
-            tagSupport: {
-              valueSet: [DiagnosticTag.Unnecessary, DiagnosticTag.Deprecated],
->>>>>>> 4ffea7dc
             },
           },
           workspace: {
