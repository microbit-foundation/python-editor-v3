--- conflicted
+++ resolved
@@ -15,8 +15,12 @@
 import { useIntl } from "react-intl";
 import ExpandCollapseIcon from "../common/ExpandCollapseIcon";
 import { useSimulator } from "../device/device-hooks";
-<<<<<<< HEAD
-import { EVENT_SENSORS } from "../device/simulator";
+import {
+  EVENT_STATE_CHANGE,
+  RangeSensor as RangeSensorType,
+  SensorStateKey,
+  SimulatorState,
+} from "../device/simulator";
 import { useRouterState } from "../router-hooks";
 import AccelerometerModule from "./AccelerometerModule";
 import ButtonsModule from "./ButtonModule";
@@ -25,39 +29,11 @@
 import { ReactComponent as MicrophoneIcon } from "./icons/microphone.svg";
 import { ReactComponent as PinsIcon } from "./icons/pins.svg";
 import { ReactComponent as RadioIcon } from "./icons/radio.svg";
-import {
-  RadioSensor as RadioSensorType,
-  RangeSensor as RangeSensorType,
-  RangeSensorWithThresholds as RangeSensorWithThresholdsType,
-  Sensor,
-} from "./model";
 import PinsModule from "./PinsModule";
 import RadioModule from "./RadioModule";
 import RangeSensor from "./RangeSensor";
-import { SimState } from "./Simulator";
-=======
-import {
-  EVENT_STATE_CHANGE,
-  RangeSensor as RangeSensorType,
-  SensorStateKey,
-  SimulatorState,
-} from "../device/simulator";
-import AccelerometerModule from "./AccelerometerModule";
-import RangeSensor from "./RangeSensor";
-
-import { IconType } from "react-icons";
-import { RiInformationLine, RiSunFill, RiTempHotFill } from "react-icons/ri";
-import { ReactComponent as AccelerometerIcon } from "./icons/accelerometer.svg";
-import { ReactComponent as ButtonPressIcon } from "./icons/button-press.svg";
-import { ReactComponent as MicrophoneIcon } from "./icons/microphone.svg";
-import { ReactComponent as PinsIcon } from "./icons/pins.svg";
-import { useIntl } from "react-intl";
-import ExpandCollapseIcon from "../common/ExpandCollapseIcon";
-import { useRouterState } from "../router-hooks";
-import ButtonsModule from "./ButtonModule";
+
 import { RunningStatus } from "./Simulator";
-import PinsModule from "./PinsModule";
->>>>>>> 0c2c5d7a
 
 const modules: string[] = [
   // Controls UI order of the widgets.
@@ -114,14 +90,7 @@
 
 const SimulatorModules = ({ running, ...props }: SimulatorModulesProps) => {
   const device = useSimulator();
-<<<<<<< HEAD
-  const [sensors, setSensors] = useState<Record<string, Sensor>>(
-    device.sensors
-  );
-  console.log(sensors);
-=======
   const [state, setState] = useState<SimulatorState | undefined>(device.state);
->>>>>>> 0c2c5d7a
   const intl = useIntl();
   useEffect(() => {
     device.on(EVENT_STATE_CHANGE, setState);
@@ -329,8 +298,7 @@
         <RadioModule
           key={id}
           icon={<Icon as={icons[id]} color="blimpTeal.400" boxSize="6" />}
-          sensor={sensors.radio as RadioSensorType}
-          onSensorChange={onSensorChange}
+          state={state.radio}
           minimised={minimised}
         />
       );
