--- conflicted
+++ resolved
@@ -13,14 +13,10 @@
 } from "@chakra-ui/react";
 import { useCallback } from "react";
 import { RiEarthLine, RiExternalLinkLine } from "react-icons/ri";
-<<<<<<< HEAD
 import { FormattedMessage } from "react-intl";
-import config from "../config";
 import { useSettings } from "../settings/settings";
-=======
 import { supportedLanguages } from "../settings/settings";
 import { deployment } from "../deployment";
->>>>>>> 5c55fe1e
 
 interface LanguageMenuProps extends ThemingProps<"Menu"> {
   size?: ThemeTypings["components"]["Button"]["sizes"];
@@ -58,32 +54,17 @@
       />
       <Portal>
         <MenuList>
-<<<<<<< HEAD
           <MenuOptionGroup
             value={settings.languageId}
             type="radio"
             onChange={handleChangeLanguage}
           >
-            {config.supportedLanguages.map((language) => (
+            {supportedLanguages.map((language) => (
               <MenuItemOption key={language.id} value={language.id}>
                 {language.name}
               </MenuItemOption>
             ))}
           </MenuOptionGroup>
-          <MenuDivider />
-          <MenuItem
-            as="a"
-            href={config.translationLink}
-            target="_blank"
-            rel="noopener"
-            icon={<RiExternalLinkLine />}
-          >
-            <FormattedMessage id="help-translate" />
-          </MenuItem>
-=======
-          {supportedLanguages.map((language) => (
-            <MenuItem key={language.id}>{language.name}</MenuItem>
-          ))}
           {deployment.translationLink && (
             <>
               <MenuDivider />
@@ -94,11 +75,10 @@
                 rel="noopener"
                 icon={<RiExternalLinkLine />}
               >
-                Help translate
+                <FormattedMessage id="help-translate" />
               </MenuItem>
             </>
           )}
->>>>>>> 5c55fe1e
         </MenuList>
       </Portal>
     </Menu>
