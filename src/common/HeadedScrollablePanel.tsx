--- conflicted
+++ resolved
@@ -24,7 +24,6 @@
   <ScrollablePanel>
     <Slide direction={direction}>
       <VStack alignItems="stretch" spacing={0} {...props} role="document">
-<<<<<<< HEAD
         {heading && (
           <Box
             bg="gray.25"
@@ -34,25 +33,10 @@
             zIndex={zIndexBreadcrumbContainer}
           >
             {/* Use of header here is relied on to correctly offset the scrolling based on the actual height of the sticky header. See Highlight.tsx */}
-            <Box as="header" p={5} pt={3}>
-              {heading}
-            </Box>
+            <Box as="header">{heading}</Box>
             <Divider borderWidth="1px" />
           </Box>
         )}
-=======
-        <Box
-          bg="gray.25"
-          flex="0 0 auto"
-          position="sticky"
-          top="0"
-          zIndex={zIndexBreadcrumbContainer}
-        >
-          {/* Use of header here is relied on to correctly offset the scrolling based on the actual height of the sticky header. See Highlight.tsx */}
-          <Box as="header">{heading}</Box>
-          <Divider borderWidth="1px" />
-        </Box>
->>>>>>> d5bc95ef
         {children}
       </VStack>
     </Slide>
