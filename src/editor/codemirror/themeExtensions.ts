--- conflicted
+++ resolved
@@ -81,13 +81,11 @@
       height: "10rem",
       maxHeight: "10rem",
     },
-<<<<<<< HEAD
+    ".cm-widgetBuffer": {
+      display: "inline",
+    },
     ".cm-line": {
       transition: "none",
-=======
-    ".cm-widgetBuffer": {
-      display: "inline",
->>>>>>> 587b1055
     },
   });
 };
