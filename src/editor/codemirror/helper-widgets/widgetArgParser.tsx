--- conflicted
+++ resolved
@@ -29,12 +29,7 @@
       component = MicrobitMultiplePixelComponent;
       break;
     case "SoundEffect":
-<<<<<<< HEAD
-      // TODO: sound effect
-      component = MicrobitMultiplePixelComponent;
-=======
       component = SoundComponent;
->>>>>>> b83a1a1f
       break;
     default:
       // No widget implemented for this function
