/*
Modified copy of the lint extension from CodeMirror.

To aid comparison to the original, this file is not auto-formatted
and we've disabled our eslint rules.

Changes:
- The gutter markers track whether they're on a line that's currently
  being edited.
- We show different UI in this case: a typing indicator.

Changes are (c) 2022, Micro:bit Educational Foundation and contributors
under the same MIT licence as the original.

Original licence follows:

MIT License

Copyright (C) 2018-2021 by Marijn Haverbeke <marijnh@gmail.com> and others

Permission is hereby granted, free of charge, to any person obtaining a copy
of this software and associated documentation files (the "Software"), to deal
in the Software without restriction, including without limitation the rights
to use, copy, modify, merge, publish, distribute, sublicense, and/or sell
copies of the Software, and to permit persons to whom the Software is
furnished to do so, subject to the following conditions:

The above copyright notice and this permission notice shall be included in
all copies or substantial portions of the Software.

THE SOFTWARE IS PROVIDED "AS IS", WITHOUT WARRANTY OF ANY KIND, EXPRESS OR
IMPLIED, INCLUDING BUT NOT LIMITED TO THE WARRANTIES OF MERCHANTABILITY,
FITNESS FOR A PARTICULAR PURPOSE AND NONINFRINGEMENT. IN NO EVENT SHALL THE
AUTHORS OR COPYRIGHT HOLDERS BE LIABLE FOR ANY CLAIM, DAMAGES OR OTHER
LIABILITY, WHETHER IN AN ACTION OF CONTRACT, TORT OR OTHERWISE, ARISING FROM,
OUT OF OR IN CONNECTION WITH THE SOFTWARE OR THE USE OR OTHER DEALINGS IN
THE SOFTWARE.
 */

/* eslint-disable */
import {EditorView, ViewPlugin, Decoration, DecorationSet,
        WidgetType, ViewUpdate, Command, logException, KeyBinding} from "@codemirror/view"
import {Text, StateEffect, StateField, Extension, TransactionSpec,
        EditorState, Facet, combineConfig} from "@codemirror/state"
import {hoverTooltip, Tooltip, showTooltip} from "@codemirror/tooltip"
import {PanelConstructor, Panel, showPanel, getPanel} from "@codemirror/panel"
import {gutter, GutterMarker} from "@codemirror/gutter"
import {RangeSet, Range} from "@codemirror/rangeset"
import elt from "crelt"
import { editingLineState, editingLinePlugin, setEditingLineEffect } from "./editingLine"

/// Describes a problem or hint for a piece of code.
export interface Diagnostic {
  /// The start position of the relevant text.
  from: number
  /// The end position. May be equal to `from`, though actually
  /// covering text is preferable.
  to: number
  /// The severity of the problem. This will influence how it is
  /// displayed.
  severity: "info" | "warning" | "error"
  /// An optional source string indicating where the diagnostic is
  /// coming from. You can put the name of your linter here, if
  /// applicable.
  source?: string
  /// The message associated with this diagnostic.
  message: string
  /// An optional array of actions that can be taken on this
  /// diagnostic.
  actions?: readonly Action[]
}

/// An action associated with a diagnostic.
export interface Action {
  /// The label to show to the user. Should be relatively short.
  name: string
  /// The function to call when the user activates this action. Is
  /// given the diagnostic's _current_ position, which may have
  /// changed since the creation of the diagnostic due to editing.
  apply: (view: EditorView, from: number, to: number) => void
}

interface LintGutterConfig {
  /// The delay before showing a tooltip when hovering over a lint gutter marker.
  hoverTime?: number
}

class SelectedDiagnostic {
  constructor(readonly from: number, readonly to: number, readonly diagnostic: Diagnostic) {}
}

class LintState {
  constructor(readonly diagnostics: DecorationSet,
              readonly panel: PanelConstructor | null,
              readonly selected: SelectedDiagnostic | null) {}

  static init(diagnostics: readonly Diagnostic[], panel: PanelConstructor | null, state: EditorState) {
    let ranges = Decoration.set(diagnostics.map((d: Diagnostic) => {
      // For zero-length ranges or ranges covering only a line break, create a widget
      return d.from == d.to || (d.from == d.to - 1 && state.doc.lineAt(d.from).to == d.from)
        ? Decoration.widget({
          widget: new DiagnosticWidget(d),
          diagnostic: d
        }).range(d.from)
        : Decoration.mark({
          attributes: {class: "cm-lintRange cm-lintRange-" + d.severity},
          diagnostic: d
        }).range(d.from, d.to)
    }), true)
    return new LintState(ranges, panel, findDiagnostic(ranges))
  }
}

function findDiagnostic(diagnostics: DecorationSet, diagnostic: Diagnostic | null = null, after = 0): SelectedDiagnostic | null {
  let found: SelectedDiagnostic | null = null
  diagnostics.between(after, 1e9, (from, to, {spec}) => {
    if (diagnostic && spec.diagnostic != diagnostic) return
    found = new SelectedDiagnostic(from, to, spec.diagnostic)
    return false
  })
  return found
}

function maybeEnableLint(state: EditorState, effects: readonly StateEffect<unknown>[]) {
  return state.field(lintState, false) ? effects : effects.concat(StateEffect.appendConfig.of([
    lintState,
    EditorView.decorations.compute([lintState], state => {
      let {selected, panel} = state.field(lintState)
      return !selected || !panel || selected.from == selected.to ? Decoration.none : Decoration.set([
        activeMark.range(selected.from, selected.to)
      ])
    }),
    hoverTooltip(lintTooltip),
    baseTheme
  ]))
}

/// Returns a transaction spec which updates the current set of
/// diagnostics, and enables the lint extension if if wasn't already
/// active.
export function setDiagnostics(state: EditorState, diagnostics: readonly Diagnostic[]): TransactionSpec {
  return {
    effects: maybeEnableLint(state, [setDiagnosticsEffect.of(diagnostics)])
  }
}

/// The state effect that updates the set of active diagnostics. Can
/// be useful when writing an extension that needs to track these.
export const setDiagnosticsEffect = StateEffect.define<readonly Diagnostic[]>()

const togglePanel = StateEffect.define<boolean>()

const movePanelSelection = StateEffect.define<SelectedDiagnostic>()

const lintState = StateField.define<LintState>({
  create() {
    return new LintState(Decoration.none, null, null)
  },
  update(value, tr) {
    if (tr.docChanged) {
      let mapped = value.diagnostics.map(tr.changes), selected = null
      if (value.selected) {
        let selPos = tr.changes.mapPos(value.selected.from, 1)
        selected = findDiagnostic(mapped, value.selected.diagnostic, selPos) || findDiagnostic(mapped, null, selPos)
      }
      value = new LintState(mapped, value.panel, selected)
    }

    for (let effect of tr.effects) {
      if (effect.is(setDiagnosticsEffect)) {
        value = LintState.init(effect.value, value.panel, tr.state)
      } else if (effect.is(togglePanel)) {
        value = new LintState(value.diagnostics, effect.value ? LintPanel.open : null, value.selected)
      } else if (effect.is(movePanelSelection)) {
        value = new LintState(value.diagnostics, value.panel, effect.value)
      }
    }

    return value
  },
  provide: f => [showPanel.from(f, val => val.panel),
                 EditorView.decorations.from(f, s => s.diagnostics)]
})

/// Returns the number of active lint diagnostics in the given state.
export function diagnosticCount(state: EditorState) {
  let lint = state.field(lintState, false)
  return lint ? lint.diagnostics.size : 0
}

const activeMark = Decoration.mark({class: "cm-lintRange cm-lintRange-active"})

function lintTooltip(view: EditorView, pos: number, side: -1 | 1) {
  let {diagnostics} = view.state.field(lintState)
  let found: Diagnostic[] = [], stackStart = 2e8, stackEnd = 0
  diagnostics.between(pos - (side < 0 ? 1 : 0), pos + (side > 0 ? 1 : 0), (from, to, {spec}) => {
    if (pos >= from && pos <= to &&
        (from == to || ((pos > from || side > 0) && (pos < to || side < 0)))) {
      found.push(spec.diagnostic)
      stackStart = Math.min(from, stackStart)
      stackEnd = Math.max(to, stackEnd)
    }
  })
  if (!found.length) return null

  return {
    pos: stackStart,
    end: stackEnd,
    above: view.state.doc.lineAt(stackStart).to < stackEnd,
    create() {
      return {dom: diagnosticsTooltip(view, found)}
    }
  }
}

function diagnosticsTooltip(view: EditorView, diagnostics: readonly Diagnostic[]) {
  return elt("ul", {class: "cm-tooltip-lint"}, diagnostics.map(d => renderDiagnostic(view, d, false)))
}

/// Command to open and focus the lint panel.
export const openLintPanel: Command = (view: EditorView) => {
  let field = view.state.field(lintState, false)
  if (!field || !field.panel)
    view.dispatch({effects: maybeEnableLint(view.state, [togglePanel.of(true)])})
  let panel = getPanel(view, LintPanel.open)
  if (panel) (panel.dom.querySelector(".cm-panel-lint ul") as HTMLElement).focus()
  return true
}

/// Command to close the lint panel, when open.
export const closeLintPanel: Command = (view: EditorView) => {
  let field = view.state.field(lintState, false)
  if (!field || !field.panel) return false
  view.dispatch({effects: togglePanel.of(false)})
  return true
}

/// Move the selection to the next diagnostic.
export const nextDiagnostic: Command = (view: EditorView) => {
  let field = view.state.field(lintState, false)
  if (!field) return false
  let sel = view.state.selection.main, next = field.diagnostics.iter(sel.to + 1)
  if (!next.value) {
    next = field.diagnostics.iter(0)
    if (!next.value || next.from == sel.from && next.to == sel.to) return false
  }
  view.dispatch({selection: {anchor: next.from, head: next.to}, scrollIntoView: true})
  return true
}

/// A set of default key bindings for the lint functionality.
///
/// - Ctrl-Shift-m (Cmd-Shift-m on macOS): [`openLintPanel`](#lint.openLintPanel)
/// - F8: [`nextDiagnostic`](#lint.nextDiagnostic)
export const lintKeymap: readonly KeyBinding[] = [
  {key: "Mod-Shift-m", run: openLintPanel},
  {key: "F8", run: nextDiagnostic}
]

type LintSource = (view: EditorView) => readonly Diagnostic[] | Promise<readonly Diagnostic[]>

const lintPlugin = ViewPlugin.fromClass(class {
  lintTime: number
  timeout: any
  set = true

  constructor(readonly view: EditorView) {
    let {delay} = view.state.facet(lintSource)
    this.lintTime = Date.now() + delay
    this.run = this.run.bind(this)
    this.timeout = setTimeout(this.run, delay)
  }

  run() {
    let now = Date.now()
    if (now < this.lintTime - 10) {
      setTimeout(this.run, this.lintTime - now)
    } else {
      this.set = false
      let {state} = this.view, {sources} = state.facet(lintSource)
      Promise.all(sources.map(source => Promise.resolve(source(this.view)))).then(
        annotations => {
          let all = annotations.reduce((a, b) => a.concat(b))
          if (this.view.state.doc == state.doc)
            this.view.dispatch(setDiagnostics(this.view.state, all))
        },
        error => { logException(this.view.state, error) }
      )
    }
  }

  update(update: ViewUpdate) {
    let source = update.state.facet(lintSource)
    if (update.docChanged || source != update.startState.facet(lintSource)) {
      this.lintTime = Date.now() + source.delay
      if (!this.set) {
        this.set = true
        this.timeout = setTimeout(this.run, source.delay)
      }
    }
  }

  force() {
    if (this.set) {
      this.lintTime = Date.now()
      this.run()
    }
  }

  destroy() {
    clearTimeout(this.timeout)
  }
})

const lintSource = Facet.define<{source: LintSource, delay: number}, {sources: readonly LintSource[], delay: number}>({
  combine(input) {
    return {sources: input.map(i => i.source), delay: input.length ? Math.max(...input.map(i => i.delay)) : 750}
  },
  enables: lintPlugin
})

/// Given a diagnostic source, this function returns an extension that
/// enables linting with that source. It will be called whenever the
/// editor is idle (after its content changed).
export function linter(
  source: LintSource,
  config: {
    /// Time to wait (in milliseconds) after a change before running
    /// the linter. Defaults to 750ms.
    delay?: number
  } = {}
): Extension {
  return lintSource.of({source, delay: config.delay ?? 750})
}

/// Forces any linters [configured](#lint.linter) to run when the
/// editor is idle to run right away.
export function forceLinting(view: EditorView) {
  let plugin = view.plugin(lintPlugin)
  if (plugin) plugin.force()
}

function assignKeys(actions: readonly Action[] | undefined) {
  let assigned: string[] = []
  if (actions) actions: for (let {name} of actions) {
    for (let i = 0; i < name.length; i++) {
      let ch = name[i]
      if (/[a-zA-Z]/.test(ch) && !assigned.some(c => c.toLowerCase() == ch.toLowerCase())) {
        assigned.push(ch)
        continue actions
      }
    }
    assigned.push("")
  }
  return assigned
}

function renderDiagnostic(view: EditorView, diagnostic: Diagnostic, inPanel: boolean) {
  let keys = inPanel ? assignKeys(diagnostic.actions) : []
  return elt(
    "li", {class: "cm-diagnostic cm-diagnostic-" + diagnostic.severity},
    elt("span", {class: "cm-diagnosticText"}, diagnostic.message),
    diagnostic.actions?.map((action, i) => {
      let click = (e: Event) => {
        e.preventDefault()
        let found = findDiagnostic(view.state.field(lintState).diagnostics, diagnostic)
        if (found) action.apply(view, found.from, found.to)
      }
      let {name} = action, keyIndex = keys[i] ? name.indexOf(keys[i]) : -1
      let nameElt = keyIndex < 0 ? name : [name.slice(0, keyIndex),
                                           elt("u", name.slice(keyIndex, keyIndex + 1)),
                                           name.slice(keyIndex + 1)]
      return elt("button", {
        type: "button",
        class: "cm-diagnosticAction",
        onclick: click,
        onmousedown: click,
        "aria-label": ` Action: ${name}${keyIndex < 0 ? "" : ` (access key "${keys[i]})"`}.`
      }, nameElt)
    }),
    diagnostic.source && elt("div", {class: "cm-diagnosticSource"}, diagnostic.source))
}

class DiagnosticWidget extends WidgetType {
  constructor(readonly diagnostic: Diagnostic) {super()}

  eq(other: DiagnosticWidget) { return other.diagnostic == this.diagnostic }

  toDOM() {
    return elt("span", {class: "cm-lintPoint cm-lintPoint-" + this.diagnostic.severity})
  }
}

class PanelItem {
  id = "item_" + Math.floor(Math.random() * 0xffffffff).toString(16)
  dom: HTMLElement

  constructor(view: EditorView, readonly diagnostic: Diagnostic) {
    this.dom = renderDiagnostic(view, diagnostic, true)
    this.dom.id = this.id
    this.dom.setAttribute("role", "option")
  }
}

class LintPanel implements Panel {
  items: PanelItem[] = []
  dom: HTMLElement
  list: HTMLElement

  constructor(readonly view: EditorView) {
    let onkeydown = (event: KeyboardEvent) => {
      if (event.keyCode == 27) { // Escape
        closeLintPanel(this.view)
        this.view.focus()
      } else if (event.keyCode == 38 || event.keyCode == 33) { // ArrowUp, PageUp
        this.moveSelection((this.selectedIndex - 1 + this.items.length) % this.items.length)
      } else if (event.keyCode == 40 || event.keyCode == 34) { // ArrowDown, PageDown
        this.moveSelection((this.selectedIndex + 1) % this.items.length)
      } else if (event.keyCode == 36) { // Home
        this.moveSelection(0)
      } else if (event.keyCode == 35) { // End
        this.moveSelection(this.items.length - 1)
      } else if (event.keyCode == 13) { // Enter
        this.view.focus()
      } else if (event.keyCode >= 65 && event.keyCode <= 90 && this.selectedIndex >= 0) { // A-Z
        let {diagnostic} = this.items[this.selectedIndex], keys = assignKeys(diagnostic.actions)
        for (let i = 0; i < keys.length; i++) if (keys[i].toUpperCase().charCodeAt(0) == event.keyCode) {
          let found = findDiagnostic(this.view.state.field(lintState).diagnostics, diagnostic)
          if (found) diagnostic.actions![i].apply(view, found.from, found.to)
        }
      } else {
        return
      }
      event.preventDefault()
    }
    let onclick = (event: MouseEvent) => {
      for (let i = 0; i < this.items.length; i++) {
        if (this.items[i].dom.contains(event.target as HTMLElement))
          this.moveSelection(i)
      }
    }

    this.list = elt("ul", {
      tabIndex: 0,
      role: "listbox",
      "aria-label": this.view.state.phrase("Diagnostics"),
      onkeydown,
      onclick
    })
    this.dom = elt("div", {class: "cm-panel-lint"}, this.list, elt("button", {
      type: "button",
      name: "close",
      "aria-label": this.view.state.phrase("close"),
      onclick: () => closeLintPanel(this.view)
    }, "×"))
    this.update()
  }

  get selectedIndex() {
    let selected = this.view.state.field(lintState).selected
    if (!selected) return -1
    for (let i = 0; i < this.items.length; i++) if (this.items[i].diagnostic == selected.diagnostic) return i
    return -1
  }

  update() {
    let {diagnostics, selected} = this.view.state.field(lintState)
    let i = 0, needsSync = false, newSelectedItem: PanelItem | null = null
    diagnostics.between(0, this.view.state.doc.length, (_start, _end, {spec}) => {
      let found = -1, item
      for (let j = i; j < this.items.length; j++)
        if (this.items[j].diagnostic == spec.diagnostic) { found = j; break }
      if (found < 0) {
        item = new PanelItem(this.view, spec.diagnostic)
        this.items.splice(i, 0, item)
        needsSync = true
      } else {
        item = this.items[found]
        if (found > i) { this.items.splice(i, found - i); needsSync = true }
      }
      if (selected && item.diagnostic == selected.diagnostic) {
        if (!item.dom.hasAttribute("aria-selected")) {
          item.dom.setAttribute("aria-selected", "true")
          newSelectedItem = item
        }
      } else if (item.dom.hasAttribute("aria-selected")) {
        item.dom.removeAttribute("aria-selected")
      }
      i++
    })
    while (i < this.items.length && !(this.items.length == 1 && this.items[0].diagnostic.from < 0)) {
      needsSync = true
      this.items.pop()
    }
    if (this.items.length == 0) {
      this.items.push(new PanelItem(this.view, {
        from: -1, to: -1,
        severity: "info",
        message: this.view.state.phrase("No diagnostics")
      }))
      needsSync = true
    }
    if (newSelectedItem) {
      this.list.setAttribute("aria-activedescendant", newSelectedItem!.id)
      this.view.requestMeasure({
        key: this,
        read: () => ({sel: newSelectedItem!.dom.getBoundingClientRect(), panel: this.list.getBoundingClientRect()}),
        write: ({sel, panel}) => {
          if (sel.top < panel.top) this.list.scrollTop -= panel.top - sel.top
          else if (sel.bottom > panel.bottom) this.list.scrollTop += sel.bottom - panel.bottom
        }
      })
    } else if (this.selectedIndex < 0) {
      this.list.removeAttribute("aria-activedescendant")
    }
    if (needsSync) this.sync()
  }

  sync() {
    let domPos: ChildNode | null = this.list.firstChild
    function rm() {
      let prev = domPos!
      domPos = prev.nextSibling
      prev.remove()
    }

    for (let item of this.items) {
      if (item.dom.parentNode == this.list) {
        while (domPos != item.dom) rm()
        domPos = item.dom.nextSibling
      } else {
        this.list.insertBefore(item.dom, domPos)
      }
    }
    while (domPos) rm()
  }

  moveSelection(selectedIndex: number) {
    if (this.selectedIndex < 0) return
    let field = this.view.state.field(lintState)
    let selection = findDiagnostic(field.diagnostics, this.items[selectedIndex].diagnostic)
    if (!selection) return
    this.view.dispatch({
      selection: {anchor: selection.from, head: selection.to},
      scrollIntoView: true,
      effects: movePanelSelection.of(selection)
    })
  }

  static open(view: EditorView) { return new LintPanel(view) }
}

function svg(content: string, attrs = `viewBox="0 0 40 40"`) {
  return `url('data:image/svg+xml,<svg xmlns="http://www.w3.org/2000/svg" ${attrs}>${encodeURIComponent(content)}</svg>')`
}

function underline(color: string) {
  return svg(`<path d="m0 2.5 l2 -1.5 l1 0 l2 1.5 l1 0" stroke="${color}" fill="none" stroke-width=".7"/>`,
             `width="6" height="3"`)
}

const baseTheme = EditorView.baseTheme({
  ".cm-diagnostic": {
    padding: "3px 6px 3px 8px",
    marginLeft: "-1px",
    display: "block",
    whiteSpace: "pre-wrap"
  },
  ".cm-diagnostic-error": { borderLeft: "5px solid #d11" },
  ".cm-diagnostic-warning": { borderLeft: "5px solid orange" },
  ".cm-diagnostic-info": { borderLeft: "5px solid #999" },

  ".cm-diagnosticAction": {
    font: "inherit",
    border: "none",
    padding: "2px 4px",
    backgroundColor: "#444",
    color: "white",
    borderRadius: "3px",
    marginLeft: "8px"
  },

  ".cm-diagnosticSource": {
    fontSize: "70%",
    opacity: .7
  },

  ".cm-lintRange": {
    backgroundPosition: "left bottom",
    backgroundRepeat: "repeat-x",
    paddingBottom: "0.7px",
  },

  ".cm-lintRange-error": { backgroundImage: underline("#d11") },
  ".cm-lintRange-warning": { backgroundImage: underline("orange") },
  ".cm-lintRange-info": { backgroundImage: underline("#999") },
  ".cm-lintRange-active": { backgroundColor: "#ffdd9980" },

  ".cm-tooltip-lint": {
    padding: 0,
    margin: 0
  },

  ".cm-lintPoint": {
    position: "relative",

    "&:after": {
      content: '""',
      position: "absolute",
      bottom: 0,
      left: "-2px",
      borderLeft: "3px solid transparent",
      borderRight: "3px solid transparent",
      borderBottom: "4px solid #d11"
    }
  },

  ".cm-lintPoint-warning": {
    "&:after": { borderBottomColor: "orange" }
  },
  ".cm-lintPoint-info": {
    "&:after": { borderBottomColor: "#999" }
  },

  ".cm-panel.cm-panel-lint": {
    position: "relative",
    "& ul": {
      maxHeight: "100px",
      overflowY: "auto",
      "& [aria-selected]": {
        backgroundColor: "#ddd",
        "& u": { textDecoration: "underline" }
      },
      "&:focus [aria-selected]": {
        background_fallback: "#bdf",
        backgroundColor: "Highlight",
        color_fallback: "white",
        color: "HighlightText"
      },
      "& u": { textDecoration: "none" },
      padding: 0,
      margin: 0
    },
    "& [name=close]": {
      position: "absolute",
      top: "0",
      right: "2px",
      background: "inherit",
      border: "none",
      font: "inherit",
      padding: 0,
      margin: 0
    }
  }
})

class LintGutterMarker extends GutterMarker {
  severity: "info" | "warning" | "error"
  // Diagnostics stored here may have had their 'from' field values 
  // changed in order to maintain the gutter markers in the correct position.
  constructor(public diagnostics: Diagnostic[]) {
    super()
    this.severity = diagnostics.reduce((max, d) => {
      let s = d.severity
      return s == "error" || s == "warning" && max == "info" ? s : max
    }, "info" as "info" | "warning" | "error")
  }

  toDOM(view: EditorView) {
    let elt = document.createElement("div")
    elt.className = `cm-lint-marker cm-lint-marker-${
      view.state.field(currentlyEditingLine) ===
      view.state.doc.lineAt(this.diagnostics[0].from).number
        ? "editing"
        : this.severity
    }`;
    elt.onmouseover = () => gutterMarkerMouseOver(view, elt, this.diagnostics)
    return elt
  }
}

const enum Hover {
  Time = 300,
  Margin = 10,
}

function trackHoverOn(view: EditorView, marker: HTMLElement) {
  let mousemove = (event: MouseEvent) => {
    let rect = marker.getBoundingClientRect()
    if (event.clientX > rect.left - Hover.Margin && event.clientX < rect.right + Hover.Margin &&
        event.clientY > rect.top - Hover.Margin && event.clientY < rect.bottom + Hover.Margin)
      return
    for (let target = event.target as Node | null; target; target = target.parentNode) {
      if (target.nodeType == 1 && (target as HTMLElement).classList.contains("cm-tooltip-lint"))
        return
    }
    window.removeEventListener("mousemove", mousemove)
    if (view.state.field(lintGutterTooltip))
      view.dispatch({effects: setLintGutterTooltip.of(null)})
  }
  window.addEventListener("mousemove", mousemove)
}

function gutterMarkerMouseOver(view: EditorView, marker: HTMLElement, diagnostics: readonly Diagnostic[]) {
  function hovered() {
    let line = view.elementAtHeight(marker.getBoundingClientRect().top + 5 - view.documentTop)
    const linePos = view.coordsAtPos(line.from)
    if (linePos) {
      view.dispatch({effects: setLintGutterTooltip.of({
        pos: line.from,
        above: false,
        create() {
          return {
            dom: diagnosticsTooltip(view, diagnostics),
            getCoords: () => marker.getBoundingClientRect()
          }
        }
      })})
    }
    marker.onmouseout = marker.onmousemove = null
    trackHoverOn(view, marker)
  }

  let {hoverTime} = view.state.facet(lintGutterConfig)

  let hoverTimeout = setTimeout(hovered, hoverTime)
  marker.onmouseout = () => {
    clearTimeout(hoverTimeout)
    marker.onmouseout = marker.onmousemove = null
  }
  marker.onmousemove = () => {
    clearTimeout(hoverTimeout)
    hoverTimeout = setTimeout(hovered, hoverTime)
  }
}

function markersForDiagnostics(doc: Text, diagnostics: readonly Diagnostic[]) {
  let byLine: {[line: number]: Diagnostic[]} = Object.create(null)
  for (let diagnostic of diagnostics) {
    let line = doc.lineAt(diagnostic.from)
    ;(byLine[line.from] || (byLine[line.from] = [])).push(diagnostic)
  }
  let markers: Range<GutterMarker>[] = []
  for (let line in byLine) {
    markers.push(new LintGutterMarker(byLine[line]).range(+line))
  }
  return RangeSet.of(markers, true)
}

const lintGutterExtension = gutter({
  class: "cm-gutter-lint",
  markers: view => view.state.field(lintGutterMarkers),
})

const lintGutterMarkers = StateField.define<RangeSet<GutterMarker>>({
  create() {
    return RangeSet.empty
  },
  update(markers, tr) {
    markers = markers.map(tr.changes)
    for (let effect of tr.effects) {
      if (effect.is(setDiagnosticsEffect)) {
<<<<<<< HEAD
        markers = markersForDiagnostics(tr.state.doc, effect.value, tr.state.field(editingLineState))
=======
        markers = markersForDiagnostics(tr.state.doc, effect.value)
>>>>>>> 51aa54f8
      }
      if (effect.is(setEditingLineEffect)) {
        const diagnostics: Diagnostic[] = []
        const iter = markers.iter(0)
        while (iter.value) {
          const marker = (iter.value as LintGutterMarker);
          // Update the `from` field on diagnostics using changes mapped
          // to markers above. We need to do this to ensure re-generated
          // markers are in the correct position.
          const mappedDiagnostics = marker.diagnostics.map(d => {
            d.from = iter.from
            return d;
          })
          diagnostics.push(...mappedDiagnostics);
          iter.next();
        }
<<<<<<< HEAD
        markers = markersForDiagnostics(tr.state.doc, diagnostics, tr.state.field(editingLineState))
=======
        markers = markersForDiagnostics(tr.state.doc, diagnostics)
>>>>>>> 51aa54f8
      }
    }
    return markers
  }
})

const setLintGutterTooltip = StateEffect.define<Tooltip | null>()

const lintGutterTooltip = StateField.define<Tooltip | null>({
  create() { return null },
  update(tooltip, tr) {
    if (tooltip && tr.docChanged) tooltip = {...tooltip, pos: tr.changes.mapPos(tooltip.pos)}
    return tr.effects.reduce((t, e) => e.is(setLintGutterTooltip) ? e.value : t, tooltip)
  },
  provide: field => showTooltip.from(field)
})

const lintGutterTheme = EditorView.baseTheme({
  ".cm-gutter-lint": {
    width: "1.4em",
    "& .cm-gutterElement": {
      padding: ".2em"
    }
  },
  ".cm-lint-marker": {
    width: "1em",
    height: "1em"
  },
  ".cm-lint-marker-info": {
    content: svg(`<path fill="#aaf" stroke="#77e" stroke-width="6" stroke-linejoin="round" d="M5 5L35 5L35 35L5 35Z"/>`)
  },
  ".cm-lint-marker-warning": {
    content: svg(`<path fill="#fe8" stroke="#fd7" stroke-width="6" stroke-linejoin="round" d="M20 6L37 35L3 35Z"/>`),
  },
  ".cm-lint-marker-error:before": {
    content: svg(`<circle cx="20" cy="20" r="15" fill="#f87" stroke="#f43" stroke-width="6"/>`)
  },
  // Custom icon. This is "editing.svg" alongside this file.
  ".cm-lint-marker-editing:before": {
    content: svg(`<ellipse cx="14.5" cy="16.5" rx="14.5" ry="16.5" fill="#c9c9c9"/>
    <ellipse cx="38.5" cy="16.5" rx="14.5" ry="16.5" fill="#c9c9c9"/>
    <rect x="18" width="18" height="33" fill="#c9c9c9"/>
    <path d="M18 47L27.5263 26.75H8.47372L18 47Z" fill="#c9c9c9"/>
    <ellipse cx="15" cy="16.5" rx="3" ry="3.5" fill="#262626"/>
    <ellipse cx="27" cy="16.5" rx="3" ry="3.5" fill="#262626"/>
    <ellipse cx="39" cy="16.5" rx="3" ry="3.5" fill="#262626"/>
    `, `viewBox="0 0 51 47"`)
  },
})

const lintGutterConfig = Facet.define<LintGutterConfig, Required<LintGutterConfig>>({
  combine(configs) {
    return combineConfig(configs, {
      hoverTime: Hover.Time,
    });
  }
});

/// Returns an extension that installs a gutter showing markers for
/// each line that has diagnostics, which can be hovered over to see
/// the diagnostics.
export function lintGutter(config: LintGutterConfig = {}): Extension {
  return [lintGutterConfig.of(config), lintGutterMarkers, lintGutterExtension, lintGutterTheme, lintGutterTooltip, editingLineState, editingLinePlugin]
}<|MERGE_RESOLUTION|>--- conflicted
+++ resolved
@@ -669,7 +669,7 @@
   toDOM(view: EditorView) {
     let elt = document.createElement("div")
     elt.className = `cm-lint-marker cm-lint-marker-${
-      view.state.field(currentlyEditingLine) ===
+      view.state.field(editingLineState) ===
       view.state.doc.lineAt(this.diagnostics[0].from).number
         ? "editing"
         : this.severity
@@ -760,11 +760,7 @@
     markers = markers.map(tr.changes)
     for (let effect of tr.effects) {
       if (effect.is(setDiagnosticsEffect)) {
-<<<<<<< HEAD
-        markers = markersForDiagnostics(tr.state.doc, effect.value, tr.state.field(editingLineState))
-=======
         markers = markersForDiagnostics(tr.state.doc, effect.value)
->>>>>>> 51aa54f8
       }
       if (effect.is(setEditingLineEffect)) {
         const diagnostics: Diagnostic[] = []
@@ -774,18 +770,13 @@
           // Update the `from` field on diagnostics using changes mapped
           // to markers above. We need to do this to ensure re-generated
           // markers are in the correct position.
-          const mappedDiagnostics = marker.diagnostics.map(d => {
-            d.from = iter.from
-            return d;
+          marker.diagnostics.forEach(d => {
+            d.from = iter.from;
+            diagnostics.push(d);
           })
-          diagnostics.push(...mappedDiagnostics);
           iter.next();
         }
-<<<<<<< HEAD
-        markers = markersForDiagnostics(tr.state.doc, diagnostics, tr.state.field(editingLineState))
-=======
         markers = markersForDiagnostics(tr.state.doc, diagnostics)
->>>>>>> 51aa54f8
       }
     }
     return markers
