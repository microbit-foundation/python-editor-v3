/**
 * @jest-environment node
 */
import * as fs from "fs";
import * as fsp from "fs/promises";
<<<<<<< HEAD
import { NullLogging } from "../logging/null";
=======
import { NullLogging } from "../deployment/default/logging";
>>>>>>> 8b774721
import {
  EVENT_PROJECT_UPDATED,
  FileSystem,
  MAIN_FILE,
  Project,
  VersionAction,
  VersionedData,
} from "./fs";
import { MicroPythonSource } from "./micropython";
import { BoardId } from "../device/board-id";
import { defaultProjectName } from "./storage";
import initialCode from "./initial-code";

const hexes = Promise.all([
  fs.readFileSync("src/fs/microbit-micropython-v1.hex", {
    encoding: "ascii",
  }),
  fs.readFileSync("src/fs/microbit-micropython-v2.hex", {
    encoding: "ascii",
  }),
]);

const fsMicroPythonSource: MicroPythonSource = async () => {
  const [v1, v2] = await hexes;
  return [
    {
      boardId: 0x9900,
      hex: v1,
    },
    {
      boardId: 0x9003,
      hex: v2,
    },
  ];
};

describe("Filesystem", () => {
  const logging = new NullLogging();
  let ufs = new FileSystem(logging, fsMicroPythonSource);
  let events: Project[] = [];

  beforeEach(() => {
    events = [];
    ufs = new FileSystem(logging, fsMicroPythonSource);
    ufs.addListener(EVENT_PROJECT_UPDATED, events.push.bind(events));
  });

  it("has an initial blank project", async () => {
    expect(ufs.project.files).toEqual([]);
    expect(ufs.project.id).toBeDefined();
    expect(ufs.dirty).toEqual(false);

    await ufs.initialize();

    expect(ufs.dirty).toEqual(false);
    expect(ufs.project.files).toEqual([{ name: MAIN_FILE, version: 1 }]);
  });

  it("initialize", async () => {
    await ufs.initialize();

    expect(events.length).toEqual(2);
    expect(events[0].files).toEqual([{ name: MAIN_FILE, version: 1 }]);
    expect(events[1].files).toEqual([{ name: MAIN_FILE, version: 1 }]);

    expect(ufs.project.files).toEqual([{ name: MAIN_FILE, version: 1 }]);
  });

  it("can check for file existence", async () => {
    await ufs.initialize();

    expect(await ufs.exists(MAIN_FILE)).toEqual(true);
    expect(await ufs.exists("some other file")).toEqual(false);
  });

  it("can manage the project name", async () => {
    expect(ufs.dirty).toEqual(false);
    expect(ufs.project.name).toEqual(defaultProjectName);
    await ufs.setProjectName("test 1");
    expect(ufs.dirty).toEqual(true);
    expect(ufs.project.name).toEqual("test 1");

    await ufs.initialize();

    expect(ufs.project.name).toEqual("test 1");
    await ufs.setProjectName("test 2");
    expect(ufs.project.name).toEqual("test 2");
  });

  it("can read/write files", async () => {
    await ufs.write(MAIN_FILE, "content1", VersionAction.INCREMENT);

    expect(await asString(ufs.read(MAIN_FILE))).toEqual("content1");
    expect(ufs.project.files).toEqual([{ name: MAIN_FILE, version: 1 }]);

    await ufs.write(MAIN_FILE, "content2", VersionAction.MAINTAIN);

    expect(await asString(ufs.read(MAIN_FILE))).toEqual("content2");
    expect(ufs.project.files).toEqual([{ name: MAIN_FILE, version: 1 }]);

    await ufs.write(MAIN_FILE, "content3", VersionAction.INCREMENT);

    expect(await asString(ufs.read(MAIN_FILE))).toEqual("content3");
    expect(ufs.project.files).toEqual([{ name: MAIN_FILE, version: 2 }]);
  });

  it("writes that don't increment the version mark the project as dirty", async () => {
    await ufs.write(MAIN_FILE, "content1", VersionAction.INCREMENT);
    expect(ufs.dirty).toEqual(false);
    await ufs.write(MAIN_FILE, "content1", VersionAction.MAINTAIN);
    expect(ufs.dirty).toEqual(true);
  });

  it("throws error attempting to read non-existent file", async () => {
    await expect(() => ufs.read("non-existent file")).rejects.toThrowError(
      /No such file non-existent file/
    );
  });

  it("can remove files", async () => {
    await ufs.write(MAIN_FILE, "hey", VersionAction.INCREMENT);
    expect(events[0].files).toEqual([{ name: MAIN_FILE, version: 1 }]);

    await ufs.remove(MAIN_FILE);

    expect(events[1].files).toEqual([]);
    expect(await ufs.exists(MAIN_FILE)).toEqual(false);
  });

  it("can replace project with a hex", async () => {
    await ufs.initialize();

    await ufs.exists(MAIN_FILE);
    await ufs.write("other.txt", "content", VersionAction.INCREMENT);
    const originalId = ufs.project.id;

    await ufs.replaceWithHexContents(
      "new project name",
      await fsp.readFile("testData/1.0.1.hex", { encoding: "ascii" })
    );

    expect(await asString(ufs.read(MAIN_FILE))).toMatch(/PASS1/);
    // "other.txt" has gone
    expect(ufs.project.files).toEqual([{ name: MAIN_FILE, version: 2 }]);
    expect(ufs.project.name).toEqual("new project name");
    expect(ufs.project.id === originalId).toEqual(false);
  });

  it("can order files ascendingly according to their file names", async () => {
    await ufs.initialize();

    await ufs.write("afile.py", "content", VersionAction.INCREMENT);
    await ufs.write("zfile.py", "content", VersionAction.INCREMENT);
    await ufs.write("bfile.py", "content", VersionAction.INCREMENT);

    expect(ufs.project.files.map((f) => f.name)).toEqual([
      MAIN_FILE,
      "afile.py",
      "bfile.py",
      "zfile.py",
    ]);
  });

  it("no longer dirty if new hex loaded", async () => {
    await ufs.setProjectName("new name");
    expect(ufs.dirty).toEqual(true);

    await ufs.replaceWithHexContents(
      "different name",
      await fsp.readFile("testData/1.0.1.hex", { encoding: "ascii" })
    );

    expect(ufs.dirty).toEqual(false);
  });

  it("copes if you add new large files", async () => {
    await ufs.initialize();
    const data = new Uint8Array(100_000);
    data.fill(128);
    await ufs.write("big.dat", data, VersionAction.INCREMENT);

    // But not if you ask for the hex.
    await expect(() => ufs.toHexForDownload()).rejects.toThrow(
      /There is no storage space left./
    );
  });

  it("copes if you grow existing files beyond the limit", async () => {
    await ufs.initialize();
    const data = new Uint8Array(100_000);
    data.fill(128);
    await ufs.write(MAIN_FILE, data, VersionAction.MAINTAIN);

    // But not if you ask for the hex.
    await expect(() => ufs.toHexForDownload()).rejects.toThrow(
      /There is no storage space left./
    );
  });

  it("creates a universal hex for download", async () => {
    await ufs.setProjectName("test project name");
    const data = await ufs.toHexForDownload();

    expect(data.filename).toEqual("test project name.hex");
    expect(typeof data.intelHex).toEqual("string");
  });

  it("creates board-specific data for flashing", async () => {
    const boardId = BoardId.parse("9900");
    const partial = await ufs.partialFlashData(boardId);
    const full = await ufs.fullFlashData(boardId);
    expect(partial.length).toBeLessThan(full.length);
  });

  it("gives useful stats", async () => {
    expect(await ufs.statistics()).toEqual({
      files: 1,
      lines: undefined, // signifies initial program
      storageUsed: 256,
    });

    await ufs.write(
      MAIN_FILE,
      "from __future__ import hope\n" + initialCode,
      VersionAction.MAINTAIN
    );
    const data = new Uint8Array(512);
    data.fill(128);
    await ufs.write("other.dat", data, VersionAction.INCREMENT);
    expect(await ufs.statistics()).toEqual({
      files: 2,
      lines: 10,
      storageUsed: 896,
    });
  });
});

const asString = async (f: Promise<VersionedData>) =>
  new TextDecoder().decode((await f).data);<|MERGE_RESOLUTION|>--- conflicted
+++ resolved
@@ -3,11 +3,7 @@
  */
 import * as fs from "fs";
 import * as fsp from "fs/promises";
-<<<<<<< HEAD
-import { NullLogging } from "../logging/null";
-=======
 import { NullLogging } from "../deployment/default/logging";
->>>>>>> 8b774721
 import {
   EVENT_PROJECT_UPDATED,
   FileSystem,
