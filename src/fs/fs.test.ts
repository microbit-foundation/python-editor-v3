--- conflicted
+++ resolved
@@ -244,13 +244,8 @@
     await ufs.write("other.dat", data, VersionAction.INCREMENT);
     expect(await ufs.statistics()).toEqual({
       files: 2,
-<<<<<<< HEAD
-      lines: 9,
-      storageUsed: 896,
-=======
       lines: 3,
       storageUsed: 768,
->>>>>>> 9eb99401
     });
   });
 });
