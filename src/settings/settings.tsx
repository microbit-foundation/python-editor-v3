--- conflicted
+++ resolved
@@ -61,12 +61,9 @@
   parameterHelp: "automatic",
   showConnectHelp: true,
   showTransferHexHelp: true,
-<<<<<<< HEAD
   showPostSaveHelp: true,
   showMultipleFilesHelp: true,
-=======
   allowEditingThirdPartyModules: false,
->>>>>>> 2bdb7077
 };
 
 export const isValidSettingsObject = (value: unknown): value is Settings => {
@@ -90,6 +87,12 @@
     return false;
   }
   if (typeof object.showTransferHexHelp !== "boolean") {
+    return false;
+  }
+  if (typeof object.showPostSaveHelp !== "boolean") {
+    return false;
+  }
+  if (typeof object.showMultipleFilesHelp !== "boolean") {
     return false;
   }
   if (typeof object.allowEditingThirdPartyModules !== "boolean") {
