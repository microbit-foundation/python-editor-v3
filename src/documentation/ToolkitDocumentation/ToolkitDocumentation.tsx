--- conflicted
+++ resolved
@@ -38,13 +38,8 @@
     [setAnchor]
   );
   return (
-<<<<<<< HEAD
-    <ActiveTooklitLevel
+    <ActiveToolkitLevel
       key={anchor ? 0 : 1}
-=======
-    <ActiveToolkitLevel
-      key={urlParam}
->>>>>>> 23c08778
       state={state}
       onNavigate={handleNavigate}
       toolkit={toolkit}
@@ -75,8 +70,7 @@
   onNavigate,
   toolkit,
   direction,
-<<<<<<< HEAD
-}: ActiveTooklitLevelProps) => {
+}: ActiveToolkitLevelProps) => {
   const topic = state.topicId
     ? toolkit.contents?.find((t) => t.name === state.topicId)
     : undefined;
@@ -109,27 +103,6 @@
                 topic={topic}
                 item={item}
                 active={activeItem === item}
-=======
-}: ActiveToolkitLevelProps) => {
-  if (state.topicId && state.itemId) {
-    const topic = toolkit.contents?.find((t) => t.name === state.topicId);
-    if (topic) {
-      const item = topic.contents?.find((i) => i.name === state.itemId);
-      if (item) {
-        return (
-          <ToolkitLevel
-            direction={direction}
-            heading={
-              <ToolkitBreadcrumbHeading
-                parent={topic.name}
-                grandparent={toolkit.name}
-                title={item.name}
-                onBack={() =>
-                  onNavigate({
-                    topicId: topic.name,
-                  })
-                }
->>>>>>> 23c08778
               />
             </ToolkitListItem>
           ))}
