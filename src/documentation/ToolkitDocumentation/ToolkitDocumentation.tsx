--- conflicted
+++ resolved
@@ -98,77 +98,17 @@
         )}
         <List flex="1 1 auto">
           {topic.contents?.map((item) => (
-            <ToolkitListItem key={item.name}>
+            <ToolkitListItem key={item.name} showIcon={false}>
               <TopicItem
                 topic={topic}
                 item={item}
                 active={activeItem === item}
               />
-<<<<<<< HEAD
-            }
-          >
-            <TopicItem
-              topic={topic}
-              item={item}
-              detail={true}
-              onForward={() =>
-                onNavigate({
-                  topicId: topic.name,
-                  itemId: item.name,
-                })
-              }
-              padding={5}
-            />
-          </ToolkitLevel>
-        );
-      }
-    }
-  } else if (state.topicId) {
-    const topic = toolkit.contents?.find((t) => t.name === state.topicId);
-    if (topic) {
-      return (
-        <ToolkitLevel
-          direction={direction}
-          heading={
-            <ToolkitBreadcrumbHeading
-              parent={toolkit.name}
-              title={topic.name}
-              onBack={() => onNavigate({})}
-            />
-          }
-        >
-          {topic.introduction && (
-            <Box p={5} pb={1} fontSize="md">
-              <ToolkitContent content={topic.introduction} />
-            </Box>
-          )}
-          <List flex="1 1 auto">
-            {topic.contents?.map((item) => (
-              <ToolkitListItem key={item.name} showIcon={false}>
-                <TopicItem
-                  topic={topic}
-                  item={item}
-                  detail={false}
-                  onForward={() =>
-                    onNavigate({
-                      topicId: topic.name,
-                      itemId: item.name,
-                    })
-                  }
-                />
-              </ToolkitListItem>
-            ))}
-          </List>
-        </ToolkitLevel>
-      );
-    }
-=======
             </ToolkitListItem>
           ))}
         </List>
       </ToolkitLevel>
     );
->>>>>>> 933e336d
   }
   return (
     <ToolkitLevel
