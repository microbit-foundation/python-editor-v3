--- conflicted
+++ resolved
@@ -28,13 +28,9 @@
 } from "../../editor/codemirror/dnd";
 import { flags } from "../../flags";
 import { useScrollablePanelAncestor } from "../../workbench/ScrollablePanel";
-<<<<<<< HEAD
-import MoreButton from "../common/MoreButton";
 import DragHandle from "../common/DragHandle";
 
 export const exploreToolkitType = "explore";
-=======
->>>>>>> 933e336d
 
 interface CodeEmbedProps {
   code: string;
