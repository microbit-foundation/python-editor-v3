/**
 * (c) 2021, Micro:bit Educational Foundation and contributors
 *
 * SPDX-License-Identifier: MIT
 */
import { Button } from "@chakra-ui/button";
<<<<<<< HEAD
import { DragHandleIcon } from "@chakra-ui/icons";
import { RiFileTransferLine } from "react-icons/ri";
=======
>>>>>>> 3afda42e
import { Box, BoxProps, HStack } from "@chakra-ui/layout";
import { Portal } from "@chakra-ui/portal";
import { forwardRef } from "@chakra-ui/system";
import {
  Ref,
  RefObject,
  useCallback,
  useLayoutEffect,
  useMemo,
  useRef,
  useState,
} from "react";
import { FormattedMessage } from "react-intl";
import { pythonSnippetMediaType } from "../../common/mediaTypes";
import { useSplitViewContext } from "../../common/SplitView/context";
import { useActiveEditorActions } from "../../editor/active-editor-hooks";
import CodeMirrorView from "../../editor/codemirror/CodeMirrorView";
import { debug as dndDebug, setDragContext } from "../../editor/codemirror/dnd";
import { useScrollablePanelAncestor } from "../../workbench/ScrollablePanel";
import DragHandle from "../common/DragHandle";

interface CodeEmbedProps {
  code: string;
}

const CodeEmbed = ({ code: codeWithImports }: CodeEmbedProps) => {
  const actions = useActiveEditorActions();
  const [hovering, setHovering] = useState(false);
  const [hoverInsertBtn, setHoverInsertBtn] = useState(false);
  const [hoverDragIcon, setHoverDragIcon] = useState(false);
  const code = useMemo(
    () =>
      codeWithImports
        .split("\n")
        .filter((line) => line !== "from microbit import *")
        // Collapse repeated blank lines to save space. Two blank lines after imports
        // is conventional but a big waste of space here.
        .filter(
          (line, index, array) =>
            index === 0 || !(line.length === 0 && array[index - 1].length === 0)
        )
        .join("\n")
        .trim(),
    [codeWithImports]
  );

  const lineCount = code.trim().split("\n").length;
  const codeRef = useRef<HTMLDivElement>(null);
  const textHeight = lineCount * 1.3994140625 + "em";
  const codeHeight = `calc(${textHeight} + var(--chakra-space-2) + var(--chakra-space-2))`;
  const codePopUpHeight = `calc(${codeHeight} + 2px)`; //account for border
  const handleMouseEnter = useCallback(() => {
    setHovering(true);
  }, [setHovering]);
  const handleMouseLeave = useCallback(() => {
    setHovering(false);
  }, [setHovering]);
  const handleInsertCode = useCallback(
    () => actions?.insertCode(codeWithImports),
    [actions, codeWithImports]
  );

  return (
    <Box>
      <Box height={codeHeight} fontSize="md">
        <Code
          onMouseEnter={handleMouseEnter}
          onMouseLeave={handleMouseLeave}
          concise={code}
          full={codeWithImports}
          position="absolute"
          ref={codeRef}
          background={hovering || hoverInsertBtn ? "#E9F6F5" : "white"}
          hovering={hovering || hoverInsertBtn}
          hoverDragIcon={hoverDragIcon}
          setHoverDragIcon={setHoverDragIcon}
        />
        {hovering && (
          <CodePopUp
            height={codePopUpHeight}
            width={codeRef.current ? codeRef.current.offsetWidth : "unset"}
            setHovering={setHovering}
            concise={code}
            full={codeWithImports}
            codeRef={codeRef}
            background={hovering || hoverInsertBtn ? "#E9F6F5" : "white"}
            hoverDragIcon={hoverDragIcon}
            setHoverDragIcon={setHoverDragIcon}
          />
        )}
      </Box>
      <HStack spacing={3} mt="2px">
        <Button
          onMouseEnter={() => setHoverInsertBtn(true)}
          onMouseLeave={() => setHoverInsertBtn(false)}
          fontWeight="normal"
          color="gray.800"
          border="none"
          bgColor={hoverInsertBtn ? "#95D7CE" : "#CAEBE7"} //unlisted colors
          borderTopRadius="0"
          borderBottomRadius="lg"
          ml={5}
          variant="ghost"
          size="sm"
          onClick={handleInsertCode}
          rightIcon={<RiFileTransferLine />}
        >
          <FormattedMessage id="insert-code-action" />
        </Button>
      </HStack>
    </Box>
  );
};

interface CodePopUpProps extends BoxProps {
  setHovering: (hovering: boolean) => void;
  concise: string;
  full: string;
  codeRef: RefObject<HTMLDivElement | null>;
  background: string;
  hoverDragIcon: boolean;
  setHoverDragIcon: React.Dispatch<React.SetStateAction<boolean>>;
}

// We draw the same code over the top in a portal so we can draw it
// above the scrollbar.
const CodePopUp = ({
  setHovering,
  codeRef,
  concise,
  full,
  background,
  hoverDragIcon,
  setHoverDragIcon,
  ...props
}: CodePopUpProps) => {
  // We need to re-render, we don't need the value.
  useScrollTop();
  useSplitViewContext();
  const [bgColor, setBgColor] = useState(background);
  const [boxShadow, setBoxShadow] = useState("none");
  const handleMouseEnter = useCallback(() => {
    setHovering(true);
    setBgColor("#E9F6F5");
    setBoxShadow("rgba(0, 0, 0, 0.18) 0px 2px 6px");
  }, [setHovering]);
  const handleMouseLeave = useCallback(() => {
    setHovering(false);
  }, [setHovering]);

  if (!codeRef.current) {
    return null;
  }

  return (
    <Portal>
      <Code
        onMouseEnter={handleMouseEnter}
        onMouseLeave={handleMouseLeave}
        concise={concise}
        full={full}
        position="absolute"
        top={codeRef.current.getBoundingClientRect().top + "px"}
        left={codeRef.current.getBoundingClientRect().left + "px"}
        background={bgColor}
        boxShadow={boxShadow}
        hoverDragIcon={hoverDragIcon}
        setHoverDragIcon={setHoverDragIcon}
        {...props}
      />
    </Portal>
  );
};

interface CodeProps extends BoxProps {
  concise: string;
  full: string;
  hovering?: boolean;
  ref?: Ref<HTMLDivElement>;
  hoverDragIcon: boolean;
  setHoverDragIcon: React.Dispatch<React.SetStateAction<boolean>>;
}

const Code = forwardRef<CodeProps, "pre">(
  (
    {
      concise,
      full,
      hovering,
      hoverDragIcon,
      setHoverDragIcon,
      ...props
    }: CodeProps,
    ref
  ) => {
    const handleDragStart = useCallback(
      (event: React.DragEvent) => {
        dndDebug("dragstart");
        event.dataTransfer.dropEffect = "copy";
        setDragContext({
          code: full,
          type: "example",
        });
        event.dataTransfer.setData(pythonSnippetMediaType, full);
      },
      [full]
    );
    const handleDragEnd = useCallback((event: React.DragEvent) => {
      dndDebug("dragend");
      setDragContext(undefined);
    }, []);

    return (
      <HStack
<<<<<<< HEAD
        draggable={flags.dnd}
        transition="background .2s, box-shadow .2s"
        border="1px solid #95d7ce" /*brand color*/
        borderRadius="lg"
=======
        draggable
        backgroundColor="rgb(247,245,242)"
        borderTopRadius="lg"
>>>>>>> 3afda42e
        fontFamily="code"
        overflow="hidden"
        ref={ref}
        spacing={0}
        onDragStart={handleDragStart}
        onDragEnd={handleDragEnd}
        {...props}
      >
<<<<<<< HEAD
        {flags.dnd && (
          <DragHandle
            borderTopLeftRadius="lg"
            p={1}
            alignSelf="stretch"
            hoverDragIcon={hoverDragIcon}
            onMouseEnter={() => setHoverDragIcon(true)}
            onMouseLeave={() => setHoverDragIcon(false)}
          />
        )}
        <CodeMirrorView
          value={concise}
          p={5}
          pl={flags.dnd ? 1 : 5}
          pt={2}
          pb={2}
        />
=======
        <DragHandle borderTopLeftRadius="lg" p={1} alignSelf="stretch" />
        <CodeMirrorView value={concise} p={5} pl={1} />
>>>>>>> 3afda42e
      </HStack>
    );
  }
);

<<<<<<< HEAD
interface DragHandleProps extends BoxProps {
  hoverDragIcon: boolean | undefined;
}

const DragHandle = ({ hoverDragIcon, ...props }: DragHandleProps) => {
  return (
    <HStack
      {...props}
      bgColor={hoverDragIcon ? "#95D7CE" : "#e9f6f5"} //brand color?
      transition="background .2s"
    >
      <DragHandleIcon
        boxSize={3}
        color={hoverDragIcon ? "#4A7B75" : "#95d7ce"} /*brand color*/
        transition="color .2s"
      />
    </HStack>
  );
};

=======
>>>>>>> 3afda42e
const useScrollTop = () => {
  const scrollableRef = useScrollablePanelAncestor();
  const [scrollTop, setScrollTop] = useState(0);
  useLayoutEffect(() => {
    const scrollable = scrollableRef.current;
    if (!scrollable) {
      throw new Error();
    }
    setScrollTop(scrollable.scrollTop);
    const listener = () => setScrollTop(scrollable.scrollTop);
    scrollable.addEventListener("scroll", listener);
    return () => {
      scrollable.removeEventListener("scroll", listener);
    };
  }, [scrollableRef]);
  return scrollTop;
};

export default CodeEmbed;<|MERGE_RESOLUTION|>--- conflicted
+++ resolved
@@ -4,11 +4,6 @@
  * SPDX-License-Identifier: MIT
  */
 import { Button } from "@chakra-ui/button";
-<<<<<<< HEAD
-import { DragHandleIcon } from "@chakra-ui/icons";
-import { RiFileTransferLine } from "react-icons/ri";
-=======
->>>>>>> 3afda42e
 import { Box, BoxProps, HStack } from "@chakra-ui/layout";
 import { Portal } from "@chakra-ui/portal";
 import { forwardRef } from "@chakra-ui/system";
@@ -21,6 +16,7 @@
   useRef,
   useState,
 } from "react";
+import { RiFileTransferLine } from "react-icons/ri";
 import { FormattedMessage } from "react-intl";
 import { pythonSnippetMediaType } from "../../common/mediaTypes";
 import { useSplitViewContext } from "../../common/SplitView/context";
@@ -223,16 +219,10 @@
 
     return (
       <HStack
-<<<<<<< HEAD
-        draggable={flags.dnd}
+        draggable
         transition="background .2s, box-shadow .2s"
         border="1px solid #95d7ce" /*brand color*/
         borderRadius="lg"
-=======
-        draggable
-        backgroundColor="rgb(247,245,242)"
-        borderTopRadius="lg"
->>>>>>> 3afda42e
         fontFamily="code"
         overflow="hidden"
         ref={ref}
@@ -241,56 +231,20 @@
         onDragEnd={handleDragEnd}
         {...props}
       >
-<<<<<<< HEAD
-        {flags.dnd && (
-          <DragHandle
-            borderTopLeftRadius="lg"
-            p={1}
-            alignSelf="stretch"
-            hoverDragIcon={hoverDragIcon}
-            onMouseEnter={() => setHoverDragIcon(true)}
-            onMouseLeave={() => setHoverDragIcon(false)}
-          />
-        )}
-        <CodeMirrorView
-          value={concise}
-          p={5}
-          pl={flags.dnd ? 1 : 5}
-          pt={2}
-          pb={2}
+        <DragHandle
+          borderTopLeftRadius="lg"
+          p={1}
+          alignSelf="stretch"
+          hoverDragIcon={hoverDragIcon}
+          onMouseEnter={() => setHoverDragIcon(true)}
+          onMouseLeave={() => setHoverDragIcon(false)}
         />
-=======
-        <DragHandle borderTopLeftRadius="lg" p={1} alignSelf="stretch" />
-        <CodeMirrorView value={concise} p={5} pl={1} />
->>>>>>> 3afda42e
+        <CodeMirrorView value={concise} p={5} pl={1} pt={2} pb={2} />
       </HStack>
     );
   }
 );
 
-<<<<<<< HEAD
-interface DragHandleProps extends BoxProps {
-  hoverDragIcon: boolean | undefined;
-}
-
-const DragHandle = ({ hoverDragIcon, ...props }: DragHandleProps) => {
-  return (
-    <HStack
-      {...props}
-      bgColor={hoverDragIcon ? "#95D7CE" : "#e9f6f5"} //brand color?
-      transition="background .2s"
-    >
-      <DragHandleIcon
-        boxSize={3}
-        color={hoverDragIcon ? "#4A7B75" : "#95d7ce"} /*brand color*/
-        transition="color .2s"
-      />
-    </HStack>
-  );
-};
-
-=======
->>>>>>> 3afda42e
 const useScrollTop = () => {
   const scrollableRef = useScrollablePanelAncestor();
   const [scrollTop, setScrollTop] = useState(0);
