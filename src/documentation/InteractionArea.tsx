/**
 * (c) 2021-2022, Micro:bit Educational Foundation and contributors
 *
 * SPDX-License-Identifier: MIT
 */
import { Text } from "@chakra-ui/layout";
import {
<<<<<<< HEAD
  Slider,
  SliderTrack,
  SliderFilledTrack,
  SliderThumb,
  SliderMark,
  Select,
  Box,
  Heading,
  SimpleGrid,
  GridItem,
  Center,
  Divider,
  VStack,
  Menu,
  MenuButton,
  MenuList,
  MenuItem,
  Button
} from '@chakra-ui/react'
=======
  Box,
  Center,
  Checkbox,
  Divider,
  Grid,
  GridItem,
  Heading,
  NumberDecrementStepper,
  NumberIncrementStepper,
  NumberInput,
  NumberInputField,
  NumberInputStepper,
  Select,
  Slider,
  SliderFilledTrack,
  SliderMark,
  SliderThumb,
  SliderTrack,
  VStack,
} from "@chakra-ui/react";
import React, { useState } from "react";
>>>>>>> 649caaef
import { FormattedMessage } from "react-intl";
import { useLineInfo } from "../editor/codemirror/LineInfoContext";
import HeadedScrollablePanel from "./../common/HeadedScrollablePanel";
import { useActiveEditorActions } from "../editor/active-editor-hooks";

const labelStyles1 = {
  mt: "2",
  ml: "-2.5",
  fontSize: "sm",
};

const InteractionArea = () => {
  const [lineInfo] = useLineInfo();
  console.log(lineInfo);
  const activeEditorActions = useActiveEditorActions();

  if (lineInfo?.statementType !== "CALL") return null;

  // const firstArgNum = parseInt(lineInfo.callInfo?.arguments[0]!)

  return (
    <HeadedScrollablePanel>
      <Box m={7}>
        <Heading>Interaction</Heading>

        <Divider borderWidth="2px" />

        <VStack spacing={4} align="stretch">
          {lineInfo.callInfo?.arguments.map((arg, i) => (
            <React.Fragment key={i}>
              <Text p={5} as="b">
                <FormattedMessage id="Start Frequency" />
              </Text>
              <Box m={10}>
                <Slider
                  focusThumbOnChange={false}
                  aria-label="slider-ex-6"
                  onChange={(val) => {
                    const argCopy = [...lineInfo.callInfo!.arguments];
                    argCopy[i] = val.toString();
                    activeEditorActions?.dispatchTransaction(
                      lineInfo.createArgumentUpdate(argCopy)
                    );
                  }}
                  value={parseInt(arg!)}
                  max={5000}
                >
                  <SliderMark value={150} {...labelStyles1}>
                    0
                  </SliderMark>
                  <SliderMark value={2500} {...labelStyles1}>
                    2500
                  </SliderMark>
                  <SliderMark value={4800} {...labelStyles1}>
                    5000
                  </SliderMark>
                  <SliderMark
                    value={parseInt(arg!)}
                    textAlign="center"
                    bg="blue.500"
                    color="white"
                    mt="-10"
                    ml="-5"
                    w="12"
                  >
                    {parseInt(arg!)}
                  </SliderMark>
                  <SliderTrack>
                    <SliderFilledTrack />
                  </SliderTrack>
                  <SliderThumb />
                </Slider>
              </Box>

              <Divider borderWidth="2px" />
            </React.Fragment>
          ))}
        </VStack>
      </Box>
    </HeadedScrollablePanel>
  );

  return ExampleSoundInteraction();
};

<<<<<<< HEAD
  const [sliderValue1, setSliderValue1] = useState(128)
  const [sliderValue2, setSliderValue2] = useState(128)
  const [sliderValue3, setSliderValue3] = useState(2500)
  const [sliderValue4, setSliderValue4] = useState(2500)
  const [sliderValue5, setSliderValue5] = useState(500)
=======
const ExampleSoundInteraction = () => {
  const [sliderValue1, setSliderValue1] = useState(128);
  const [sliderValue2, setSliderValue2] = useState(128);
  const [sliderValue3, setSliderValue3] = useState(2500);
  const [sliderValue4, setSliderValue4] = useState(2500);
>>>>>>> 649caaef

  const labelStyles1 = {
    mt: "2",
    ml: "-2.5",
    fontSize: "sm",
  };

  return (
    <HeadedScrollablePanel>
      <Box m={7}>
        <Heading>Interaction</Heading>

        <Divider borderWidth="2px" />

        <VStack spacing={4} align="stretch">
          <Text p={5} as="b">
            <FormattedMessage id="Start Frequency" />
          </Text>
          <Box m={10}>
            <Slider
              aria-label="slider-ex-6"
              onChange={(val) => setSliderValue3(val)}
              max={5000}
            >
              <SliderMark value={150} {...labelStyles1}>
                0
              </SliderMark>
              <SliderMark value={2500} {...labelStyles1}>
                2500
              </SliderMark>
              <SliderMark value={4800} {...labelStyles1}>
                5000
              </SliderMark>
              <SliderMark
                value={sliderValue3}
                textAlign="center"
                bg="blue.500"
                color="white"
                mt="-10"
                ml="-5"
                w="12"
              >
                {sliderValue3}
              </SliderMark>
              <SliderTrack>
                <SliderFilledTrack />
              </SliderTrack>
              <SliderThumb />
            </Slider>
          </Box>

          <Divider borderWidth="2px" />

          <Text p={5} as="b">
            <FormattedMessage id="End Frequency" />
          </Text>
          <Box m={10}>
            <Slider
              aria-label="slider-ex-6"
              onChange={(val) => setSliderValue4(val)}
              max={5000}
            >
              <SliderMark value={150} {...labelStyles1}>
                0
              </SliderMark>
              <SliderMark value={2500} {...labelStyles1}>
                2500
              </SliderMark>
              <SliderMark value={4800} {...labelStyles1}>
                5000
              </SliderMark>
              <SliderMark
                value={sliderValue4}
                textAlign="center"
                bg="blue.500"
                color="white"
                mt="-10"
                ml="-5"
                w="12"
              >
                {sliderValue4}
              </SliderMark>
              <SliderTrack>
                <SliderFilledTrack />
              </SliderTrack>
              <SliderThumb />
            </Slider>
          </Box>

          <Divider borderWidth="2px" />

          <Text p={5} as="b">
            <FormattedMessage id="Duration" />
          </Text>
<<<<<<< HEAD
          <Box m={10}>
            <Slider aria-label='slider-ex-6' onChange={(val) => setSliderValue5(val)} min={1} max={999}>
              <SliderMark value={10} {...labelStyles1}>
                1
              </SliderMark>
              <SliderMark value={500} {...labelStyles1}>
                500
              </SliderMark>
              <SliderMark value={960} {...labelStyles1}>
                999
              </SliderMark>
              <SliderMark
                value={sliderValue5}
                textAlign='center'
                bg='blue.500'
                color='white'
                mt='-10'
                ml='-5'
                w='12'
              >
                {sliderValue5}
              </SliderMark>
              <SliderTrack>
                <SliderFilledTrack />
              </SliderTrack>
              <SliderThumb />
            </Slider>
          </Box>
=======
          <NumberInput
            min={1}
            max={9999}
            defaultValue={500}
            keepWithinRange={false}
            clampValueOnBlur={false}
          >
            <NumberInputField />
            <NumberInputStepper>
              <NumberIncrementStepper />
              <NumberDecrementStepper />
            </NumberInputStepper>
          </NumberInput>
>>>>>>> 649caaef

          <Divider borderWidth="2px" />

          <Text p={5} as="b">
            <FormattedMessage id="Start Volume" />
          </Text>
          <Box m={10}>
            <Slider
              aria-label="slider-ex-6"
              onChange={(val) => setSliderValue1(val)}
              max={255}
            >
              <SliderMark value={10} {...labelStyles1}>
                0
              </SliderMark>
              <SliderMark value={128} {...labelStyles1}>
                128
              </SliderMark>
              <SliderMark value={245} {...labelStyles1}>
                255
              </SliderMark>
              <SliderMark
                value={sliderValue1}
                textAlign="center"
                bg="blue.500"
                color="white"
                mt="-10"
                ml="-5"
                w="12"
              >
                {sliderValue1}
              </SliderMark>
              <SliderTrack>
                <SliderFilledTrack />
              </SliderTrack>
              <SliderThumb />
            </Slider>
          </Box>

          <Divider borderWidth="2px" />

          <Text p={5} as="b">
            <FormattedMessage id="End Volume" />
          </Text>
          <Box m={10}>
            <Slider
              aria-label="slider-ex-6"
              onChange={(val) => setSliderValue2(val)}
              max={255}
            >
              <SliderMark value={10} {...labelStyles1}>
                0
              </SliderMark>
              <SliderMark value={128} {...labelStyles1}>
                128
              </SliderMark>
              <SliderMark value={245} {...labelStyles1}>
                255
              </SliderMark>
              <SliderMark
                value={sliderValue2}
                textAlign="center"
                bg="blue.500"
                color="white"
                mt="-10"
                ml="-5"
                w="12"
              >
                {sliderValue2}
              </SliderMark>
              <SliderTrack>
                <SliderFilledTrack />
              </SliderTrack>
              <SliderThumb />
            </Slider>
          </Box>

          <Divider borderWidth="2px" />

          <Text p={5} as="b">
            <FormattedMessage id="Waveform" />
          </Text>
          <Select placeholder="Select option">
            <option value="option1">Sine</option>
            <option value="option2">Sawtooth</option>
            <option value="option3">Triangle</option>
            <option value="option4">Square</option>
            <option value="option5">Noise</option>
          </Select>

          <Divider borderWidth="2px" />

          <Text p={5} as="b">
            <FormattedMessage id="Effect" />
          </Text>
          <Select placeholder="None">
            <option value="option1">Tremolo</option>
            <option value="option2">Vibrato</option>
            <option value="option3">Warble</option>
          </Select>

          <Divider borderWidth="2px" />

          <Text p={5} as="b">
            <FormattedMessage id="Shape" />
          </Text>
          <Select placeholder="Select option">
            <option value="option1">Linear</option>
            <option value="option2">Curve</option>
            <option value="option3">Log</option>
          </Select>

          <Divider borderWidth="2px" />
        </VStack>
      </Box>
    </HeadedScrollablePanel>
  );
};

export const ExampleGraphicsInteraction = () => {
<<<<<<< HEAD

  function pixelGrid(){
    const pixelValues = new Array(25);
    for (let i = 0; i < 25; i++){
      pixelValues.push(
        <GridItem w='100%' h='10'>
        <Center><Menu>
          <MenuButton as={Button} size='sm' bg='red'>
          </MenuButton>
          <MenuList>
            <MenuItem>0</MenuItem>
            <MenuItem>1</MenuItem>
            <MenuItem>2</MenuItem>
            <MenuItem>3</MenuItem>
            <MenuItem>4</MenuItem>
            <MenuItem>5</MenuItem>
            <MenuItem>6</MenuItem>
            <MenuItem>7</MenuItem>
            <MenuItem>8</MenuItem>
            <MenuItem>9</MenuItem>
          </MenuList>
        </Menu></Center>
        </GridItem>
      )
    }
    return(
      <Box m ={4} borderWidth='10px' borderRadius='md' borderColor={'black'} bg='black'>
        <SimpleGrid gap={1} p={5} columns={5}>
          {pixelValues}
        </SimpleGrid>
      </Box>
    )
  }

  const colorSchemeMap = {
    0: "black",
    1: "red.900",
    2: "red.850",
    3: "red.800",
    4: "red.750",
    5: "red.700",
    6: "red.650",
    7: "red.600",
    8: "red.550",
    9: "red.500",
  };

  //const colorScheme = colorSchemeMap[value] || "gray"

  
  return (
  <HeadedScrollablePanel>
    <Box m={7}>
      <VStack spacing={4} align='stretch'>

        <Text p={5} as='b'>
          <FormattedMessage id="Pixels" />
        </Text>

        {pixelGrid()}

      </VStack>
    </Box>
  </HeadedScrollablePanel>
  )
}
=======
  return (
    <HeadedScrollablePanel>
      <Box m={7}>
        <VStack spacing={4} align="stretch">
          <Text p={5} as="b">
            <FormattedMessage id="Pixels" />
          </Text>

          <Box
            m={4}
            borderWidth="20px"
            borderRadius="lg"
            borderColor={"black"}
            bg="black"
          >
            <Grid templateColumns="repeat(5, 1fr)" gap={6}>
              <GridItem w="100%" h="10">
                <Center>
                  <Checkbox size="lg" colorScheme="red"></Checkbox>
                </Center>
              </GridItem>
              <GridItem w="100%" h="10">
                <Center>
                  <Checkbox size="lg" colorScheme="red"></Checkbox>
                </Center>
              </GridItem>
              <GridItem w="100%" h="10">
                <Center>
                  <Checkbox size="lg" colorScheme="red"></Checkbox>
                </Center>
              </GridItem>
              <GridItem w="100%" h="10">
                <Center>
                  <Checkbox size="lg" colorScheme="red"></Checkbox>
                </Center>
              </GridItem>
              <GridItem w="100%" h="10">
                <Center>
                  <Checkbox size="lg" colorScheme="red"></Checkbox>
                </Center>
              </GridItem>
              <GridItem w="100%" h="10">
                <Center>
                  <Checkbox size="lg" colorScheme="red"></Checkbox>
                </Center>
              </GridItem>
              <GridItem w="100%" h="10">
                <Center>
                  <Checkbox size="lg" colorScheme="red"></Checkbox>
                </Center>
              </GridItem>
              <GridItem w="100%" h="10">
                <Center>
                  <Checkbox size="lg" colorScheme="red"></Checkbox>
                </Center>
              </GridItem>
              <GridItem w="100%" h="10">
                <Center>
                  <Checkbox size="lg" colorScheme="red"></Checkbox>
                </Center>
              </GridItem>
              <GridItem w="100%" h="10">
                <Center>
                  <Checkbox size="lg" colorScheme="red"></Checkbox>
                </Center>
              </GridItem>
              <GridItem w="100%" h="10">
                <Center>
                  <Checkbox size="lg" colorScheme="red"></Checkbox>
                </Center>
              </GridItem>
              <GridItem w="100%" h="10">
                <Center>
                  <Checkbox size="lg" colorScheme="red"></Checkbox>
                </Center>
              </GridItem>
              <GridItem w="100%" h="10">
                <Center>
                  <Checkbox size="lg" colorScheme="red"></Checkbox>
                </Center>
              </GridItem>
              <GridItem w="100%" h="10">
                <Center>
                  <Checkbox size="lg" colorScheme="red"></Checkbox>
                </Center>
              </GridItem>
              <GridItem w="100%" h="10">
                <Center>
                  <Checkbox size="lg" colorScheme="red"></Checkbox>
                </Center>
              </GridItem>
              <GridItem w="100%" h="10">
                <Center>
                  <Checkbox size="lg" colorScheme="red"></Checkbox>
                </Center>
              </GridItem>
              <GridItem w="100%" h="10">
                <Center>
                  <Checkbox size="lg" colorScheme="red"></Checkbox>
                </Center>
              </GridItem>
              <GridItem w="100%" h="10">
                <Center>
                  <Checkbox size="lg" colorScheme="red"></Checkbox>
                </Center>
              </GridItem>
              <GridItem w="100%" h="10">
                <Center>
                  <Checkbox size="lg" colorScheme="red"></Checkbox>
                </Center>
              </GridItem>
              <GridItem w="100%" h="10">
                <Center>
                  <Checkbox size="lg" colorScheme="red"></Checkbox>
                </Center>
              </GridItem>
              <GridItem w="100%" h="10">
                <Center>
                  <Checkbox size="lg" colorScheme="red"></Checkbox>
                </Center>
              </GridItem>
              <GridItem w="100%" h="10">
                <Center>
                  <Checkbox size="lg" colorScheme="red"></Checkbox>
                </Center>
              </GridItem>
              <GridItem w="100%" h="10">
                <Center>
                  <Checkbox size="lg" colorScheme="red"></Checkbox>
                </Center>
              </GridItem>
              <GridItem w="100%" h="10">
                <Center>
                  <Checkbox size="lg" colorScheme="red"></Checkbox>
                </Center>
              </GridItem>
              <GridItem w="100%" h="10">
                <Center>
                  <Checkbox size="lg" colorScheme="red"></Checkbox>
                </Center>
              </GridItem>
            </Grid>
          </Box>
        </VStack>
      </Box>
    </HeadedScrollablePanel>
  );
};
>>>>>>> 649caaef

export default InteractionArea;<|MERGE_RESOLUTION|>--- conflicted
+++ resolved
@@ -5,40 +5,18 @@
  */
 import { Text } from "@chakra-ui/layout";
 import {
-<<<<<<< HEAD
-  Slider,
-  SliderTrack,
-  SliderFilledTrack,
-  SliderThumb,
-  SliderMark,
-  Select,
-  Box,
-  Heading,
-  SimpleGrid,
-  GridItem,
-  Center,
-  Divider,
-  VStack,
   Menu,
   MenuButton,
   MenuList,
   MenuItem,
-  Button
-} from '@chakra-ui/react'
-=======
+  Button,
   Box,
   Center,
-  Checkbox,
   Divider,
-  Grid,
   GridItem,
   Heading,
-  NumberDecrementStepper,
-  NumberIncrementStepper,
-  NumberInput,
-  NumberInputField,
-  NumberInputStepper,
   Select,
+  SimpleGrid,
   Slider,
   SliderFilledTrack,
   SliderMark,
@@ -47,7 +25,6 @@
   VStack,
 } from "@chakra-ui/react";
 import React, { useState } from "react";
->>>>>>> 649caaef
 import { FormattedMessage } from "react-intl";
 import { useLineInfo } from "../editor/codemirror/LineInfoContext";
 import HeadedScrollablePanel from "./../common/HeadedScrollablePanel";
@@ -133,19 +110,13 @@
   return ExampleSoundInteraction();
 };
 
-<<<<<<< HEAD
+const ExampleSoundInteraction = () =>  {
+
   const [sliderValue1, setSliderValue1] = useState(128)
   const [sliderValue2, setSliderValue2] = useState(128)
   const [sliderValue3, setSliderValue3] = useState(2500)
   const [sliderValue4, setSliderValue4] = useState(2500)
   const [sliderValue5, setSliderValue5] = useState(500)
-=======
-const ExampleSoundInteraction = () => {
-  const [sliderValue1, setSliderValue1] = useState(128);
-  const [sliderValue2, setSliderValue2] = useState(128);
-  const [sliderValue3, setSliderValue3] = useState(2500);
-  const [sliderValue4, setSliderValue4] = useState(2500);
->>>>>>> 649caaef
 
   const labelStyles1 = {
     mt: "2",
@@ -240,7 +211,6 @@
           <Text p={5} as="b">
             <FormattedMessage id="Duration" />
           </Text>
-<<<<<<< HEAD
           <Box m={10}>
             <Slider aria-label='slider-ex-6' onChange={(val) => setSliderValue5(val)} min={1} max={999}>
               <SliderMark value={10} {...labelStyles1}>
@@ -269,21 +239,6 @@
               <SliderThumb />
             </Slider>
           </Box>
-=======
-          <NumberInput
-            min={1}
-            max={9999}
-            defaultValue={500}
-            keepWithinRange={false}
-            clampValueOnBlur={false}
-          >
-            <NumberInputField />
-            <NumberInputStepper>
-              <NumberIncrementStepper />
-              <NumberDecrementStepper />
-            </NumberInputStepper>
-          </NumberInput>
->>>>>>> 649caaef
 
           <Divider borderWidth="2px" />
 
@@ -404,7 +359,6 @@
 };
 
 export const ExampleGraphicsInteraction = () => {
-<<<<<<< HEAD
 
   function pixelGrid(){
     const pixelValues = new Array(25);
@@ -456,9 +410,12 @@
 
   
   return (
-  <HeadedScrollablePanel>
-    <Box m={7}>
-      <VStack spacing={4} align='stretch'>
+    <HeadedScrollablePanel>
+      <Box m={7}>
+        <VStack spacing={4} align="stretch">
+          <Text p={5} as="b">
+            <FormattedMessage id="Pixels" />
+          </Text>
 
         <Text p={5} as='b'>
           <FormattedMessage id="Pixels" />
@@ -471,155 +428,5 @@
   </HeadedScrollablePanel>
   )
 }
-=======
-  return (
-    <HeadedScrollablePanel>
-      <Box m={7}>
-        <VStack spacing={4} align="stretch">
-          <Text p={5} as="b">
-            <FormattedMessage id="Pixels" />
-          </Text>
-
-          <Box
-            m={4}
-            borderWidth="20px"
-            borderRadius="lg"
-            borderColor={"black"}
-            bg="black"
-          >
-            <Grid templateColumns="repeat(5, 1fr)" gap={6}>
-              <GridItem w="100%" h="10">
-                <Center>
-                  <Checkbox size="lg" colorScheme="red"></Checkbox>
-                </Center>
-              </GridItem>
-              <GridItem w="100%" h="10">
-                <Center>
-                  <Checkbox size="lg" colorScheme="red"></Checkbox>
-                </Center>
-              </GridItem>
-              <GridItem w="100%" h="10">
-                <Center>
-                  <Checkbox size="lg" colorScheme="red"></Checkbox>
-                </Center>
-              </GridItem>
-              <GridItem w="100%" h="10">
-                <Center>
-                  <Checkbox size="lg" colorScheme="red"></Checkbox>
-                </Center>
-              </GridItem>
-              <GridItem w="100%" h="10">
-                <Center>
-                  <Checkbox size="lg" colorScheme="red"></Checkbox>
-                </Center>
-              </GridItem>
-              <GridItem w="100%" h="10">
-                <Center>
-                  <Checkbox size="lg" colorScheme="red"></Checkbox>
-                </Center>
-              </GridItem>
-              <GridItem w="100%" h="10">
-                <Center>
-                  <Checkbox size="lg" colorScheme="red"></Checkbox>
-                </Center>
-              </GridItem>
-              <GridItem w="100%" h="10">
-                <Center>
-                  <Checkbox size="lg" colorScheme="red"></Checkbox>
-                </Center>
-              </GridItem>
-              <GridItem w="100%" h="10">
-                <Center>
-                  <Checkbox size="lg" colorScheme="red"></Checkbox>
-                </Center>
-              </GridItem>
-              <GridItem w="100%" h="10">
-                <Center>
-                  <Checkbox size="lg" colorScheme="red"></Checkbox>
-                </Center>
-              </GridItem>
-              <GridItem w="100%" h="10">
-                <Center>
-                  <Checkbox size="lg" colorScheme="red"></Checkbox>
-                </Center>
-              </GridItem>
-              <GridItem w="100%" h="10">
-                <Center>
-                  <Checkbox size="lg" colorScheme="red"></Checkbox>
-                </Center>
-              </GridItem>
-              <GridItem w="100%" h="10">
-                <Center>
-                  <Checkbox size="lg" colorScheme="red"></Checkbox>
-                </Center>
-              </GridItem>
-              <GridItem w="100%" h="10">
-                <Center>
-                  <Checkbox size="lg" colorScheme="red"></Checkbox>
-                </Center>
-              </GridItem>
-              <GridItem w="100%" h="10">
-                <Center>
-                  <Checkbox size="lg" colorScheme="red"></Checkbox>
-                </Center>
-              </GridItem>
-              <GridItem w="100%" h="10">
-                <Center>
-                  <Checkbox size="lg" colorScheme="red"></Checkbox>
-                </Center>
-              </GridItem>
-              <GridItem w="100%" h="10">
-                <Center>
-                  <Checkbox size="lg" colorScheme="red"></Checkbox>
-                </Center>
-              </GridItem>
-              <GridItem w="100%" h="10">
-                <Center>
-                  <Checkbox size="lg" colorScheme="red"></Checkbox>
-                </Center>
-              </GridItem>
-              <GridItem w="100%" h="10">
-                <Center>
-                  <Checkbox size="lg" colorScheme="red"></Checkbox>
-                </Center>
-              </GridItem>
-              <GridItem w="100%" h="10">
-                <Center>
-                  <Checkbox size="lg" colorScheme="red"></Checkbox>
-                </Center>
-              </GridItem>
-              <GridItem w="100%" h="10">
-                <Center>
-                  <Checkbox size="lg" colorScheme="red"></Checkbox>
-                </Center>
-              </GridItem>
-              <GridItem w="100%" h="10">
-                <Center>
-                  <Checkbox size="lg" colorScheme="red"></Checkbox>
-                </Center>
-              </GridItem>
-              <GridItem w="100%" h="10">
-                <Center>
-                  <Checkbox size="lg" colorScheme="red"></Checkbox>
-                </Center>
-              </GridItem>
-              <GridItem w="100%" h="10">
-                <Center>
-                  <Checkbox size="lg" colorScheme="red"></Checkbox>
-                </Center>
-              </GridItem>
-              <GridItem w="100%" h="10">
-                <Center>
-                  <Checkbox size="lg" colorScheme="red"></Checkbox>
-                </Center>
-              </GridItem>
-            </Grid>
-          </Box>
-        </VStack>
-      </Box>
-    </HeadedScrollablePanel>
-  );
-};
->>>>>>> 649caaef
 
 export default InteractionArea;