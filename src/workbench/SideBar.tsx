--- conflicted
+++ resolved
@@ -141,31 +141,12 @@
           rel="noopener noreferrer"
           aria-label={intl.formatMessage({ id: "visit-dot-org" })}
         >
-<<<<<<< HEAD
           <HStack spacing={3.5} pl={4} pr={4}>
-            <Box
-              width="3.56875rem"
-              color="white"
-              role="img"
-              aria-label={intl.formatMessage({ id: "visit-dot-org" })}
-            >
+            <Box width="3.56875rem" color="white" role="img">
               {brand.squareLogo}
             </Box>
-            <Box
-              width="9.098rem"
-              role="img"
-              aria-label={intl.formatMessage({ id: "visit-dot-org" })}
-              color="white"
-            >
+            <Box width="9.098rem" role="img" color="white">
               {brand.horizontalLogo}
-=======
-          <Flex>
-            <Box width="3.75rem" fill="#F8F8FB" role="img">
-              {brand.squareLogo}
-            </Box>
-            <Box width="212px" role="img">
-              <MicrobitLogo fill="#F8F8FB" />
->>>>>>> da4d7196
             </Box>
           </HStack>
         </Link>
@@ -180,7 +161,6 @@
         index={index}
       >
         <TabList>
-          {/* Top margin aims to align with other logo. */}
           <Box
             width="3.75rem"
             mt="1.2rem"
