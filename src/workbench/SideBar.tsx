/**
 * (c) 2021-2022, Micro:bit Educational Foundation and contributors
 *
 * SPDX-License-Identifier: MIT
 */
import {
  Box,
  BoxProps,
  Flex,
  TabList,
  TabPanel,
  TabPanels,
  Tabs,
  usePrevious,
  VStack,
} from "@chakra-ui/react";
import { ReactNode, useCallback, useEffect, useMemo, useRef } from "react";
import { IconType } from "react-icons";
import { RiLightbulbFlashLine } from "react-icons/ri";
import { VscFiles, VscLibrary } from "react-icons/vsc";
import { useIntl } from "react-intl";
import ErrorBoundary from "../common/ErrorBoundary";
import PythonLogo from "../common/PythonLogo";
import InteractionLogo from "../common/InteractionLogo";
import ApiArea from "../documentation/ApiArea";
import IdeasArea from "../documentation/IdeasArea";
import ReferenceArea from "../documentation/ReferenceArea";
import InteractionArea from "../documentation/InteractionArea";
import { flags } from "../flags";
import ProjectArea from "../project/ProjectArea";
import { TabName, useRouterState } from "../router-hooks";
import SettingsMenu from "../settings/SettingsMenu";
import HelpMenu from "./HelpMenu";
import PreReleaseNotice, { useReleaseDialogState } from "./PreReleaseNotice";
import ReleaseDialogs from "./ReleaseDialogs";
import SideBarHeader from "./SideBarHeader";
import SideBarTab from "./SideBarTab";

export const cornerSize = 32;

export interface Pane {
  id: TabName;
  icon: IconType;
  title: string;
  contents: ReactNode;
  color: string;
  mb?: string;
}

interface SideBarProps extends BoxProps {
  selectedFile: string | undefined;
  onSelectedFileChanged: (filename: string) => void;
  shown: boolean;
  tabIndex: number;
  onTabIndexChange: (index: number) => void;

  onSidebarExpand: () => void;
  onSidebarCollapse: () => void;
}

/**
 * The tabbed area on the left of the UI offering access to documentation,
 * files and settings.
 */
const SideBar = ({
  selectedFile,
  onSelectedFileChanged,
  shown,
  tabIndex,
  onTabIndexChange,
  onSidebarCollapse,
  onSidebarExpand,
  ...props
}: SideBarProps) => {
  const intl = useIntl();
  const [releaseDialog, setReleaseDialog] = useReleaseDialogState();
  const panes: Pane[] = useMemo(() => {
    const result = [
      {
        id: "reference" as const,
        title: intl.formatMessage({ id: "reference-tab" }),
        icon: VscLibrary,
        contents: <ReferenceArea />,
        color: "gray.25",
      },
      {
        id: "ideas" as const,
        title: intl.formatMessage({ id: "ideas-tab" }),
        icon: RiLightbulbFlashLine,
        contents: <IdeasArea />,
        color: "gray.25",
      },
      {
        id: "api" as const,
        title: "API",
        icon: PythonLogo as IconType,
        contents: <ApiArea />,
        color: "gray.25",
      }, 
      {
<<<<<<< HEAD
        id: "api" as const,
        title: "Interaction",
        icon: InteractionLogo as IconType,
        contents: <InterfaceArea />,
=======
        id: "interaction" as const,
        title: intl.formatMessage({ id: "interaction-tab"}),
        icon: RiLightbulbFlashLine as IconType,
        contents: <InteractionArea />,
>>>>>>> f90046dc
        color: "gray.25",
        mb: "auto",
      }, 
      {
        id: "project" as const,
        title: intl.formatMessage({ id: "project-tab" }),
        icon: VscFiles,
        contents: (
          <ProjectArea
            selectedFile={selectedFile}
            onSelectedFileChanged={onSelectedFileChanged}
          />
        ),
        color: "gray.50",
      },
    ];
    return result;
  }, [onSelectedFileChanged, selectedFile, intl]);
  const [{ tab, slug, focus }, setParams] = useRouterState();
  const tabPanelsRef = useRef<HTMLDivElement>(null);
  const setPanelFocus = () => {
    const activePanel = tabPanelsRef.current!.querySelector(
      "[role='tabpanel']:not([hidden])"
    );
    (activePanel as HTMLElement)?.focus();
  };
  useEffect(() => {
    // Initialize from the router state. Start-up and navigation.
    const tabIndex = panes.findIndex((p) => p.id === tab);
    if (tabIndex !== -1) {
      onTabIndexChange(tabIndex);
      onSidebarExpand();
      if (!slug || focus) {
        setPanelFocus();
      }
    }
  }, [onSidebarExpand, panes, onTabIndexChange, tab, slug, focus]);

  const previouslyShown = usePrevious(shown);
  useEffect(() => {
    // Prevents the sidebar stealing focus on initial load.
    if (
      shown &&
      (!slug || focus) &&
      previouslyShown !== undefined &&
      previouslyShown !== shown
    ) {
      setPanelFocus();
    }
  }, [previouslyShown, shown, slug, focus]);

  const handleTabChange = useCallback(
    (index: number) => {
      onTabIndexChange(index);
      setParams({ tab: panes[index]?.id });
      onSidebarExpand();
    },
    [onSidebarExpand, onTabIndexChange, panes, setParams]
  );
  const handleTabClick = useCallback(() => {
    // A click on a tab when it's already selected should
    // reset any other parameters so we go back to the top
    // level.
    if (slug) {
      setParams({
        tab,
      });
    }
  }, [slug, tab, setParams]);

  const handleSidebarToggled = () => {
    if (tabIndex === -1) {
      const index = panes.findIndex((p) => p.id === tab);
      onTabIndexChange(index !== -1 ? index : 0);
      onSidebarExpand();
    } else {
      onSidebarCollapse();
    }
  };

  return (
    <Flex height="100%" direction="column" {...props} backgroundColor="gray.25">
      <SideBarHeader
        sidebarShown={shown}
        onSidebarToggled={handleSidebarToggled}
      />
      <Tabs
        orientation="vertical"
        size="lg"
        variant="sidebar"
        flex="1 0 auto"
        onChange={handleTabChange}
        index={tabIndex}
        isManual={true}
      >
        <TabList>
          <Box flex={1} maxHeight="8.9rem" minHeight={8}></Box>
          {panes.map((pane, current) => (
            <SideBarTab
              key={pane.id}
              handleTabClick={handleTabClick}
              active={tabIndex === current}
              tabIndex={tabIndex}
              {...pane}
            />
          ))}
          <VStack mt={4} mb={1} spacing={0.5} color="white">
            <SettingsMenu size="lg" />
            <HelpMenu size="lg" />
          </VStack>
        </TabList>
        <TabPanels ref={tabPanelsRef}>
          {panes.map((p) => (
            <TabPanel key={p.id} p={0} height="100%">
              <Flex height="100%" direction="column">
                <ErrorBoundary>
                  {p.contents}
                  {flags.betaNotice && (
                    <PreReleaseNotice onDialogChange={setReleaseDialog} />
                  )}
                </ErrorBoundary>
              </Flex>
            </TabPanel>
          ))}
        </TabPanels>
      </Tabs>
      <ReleaseDialogs
        onDialogChange={setReleaseDialog}
        dialog={releaseDialog}
      />
    </Flex>
  );
};

export default SideBar;<|MERGE_RESOLUTION|>--- conflicted
+++ resolved
@@ -98,17 +98,11 @@
         color: "gray.25",
       }, 
       {
-<<<<<<< HEAD
-        id: "api" as const,
-        title: "Interaction",
-        icon: InteractionLogo as IconType,
-        contents: <InterfaceArea />,
-=======
+
         id: "interaction" as const,
         title: intl.formatMessage({ id: "interaction-tab"}),
-        icon: RiLightbulbFlashLine as IconType,
+        icon: InteractionLogo as IconType,
         contents: <InteractionArea />,
->>>>>>> f90046dc
         color: "gray.25",
         mb: "auto",
       }, 
