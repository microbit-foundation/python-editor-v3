--- conflicted
+++ resolved
@@ -21,11 +21,8 @@
 import { useProject } from "../project/project-hooks";
 import ProjectActionBar from "../project/ProjectActionBar";
 import SerialArea from "../serial/SerialArea";
-<<<<<<< HEAD
 import Simulator from "../simulator/Simulator";
-=======
 import Overlay from "./connect-dialogs/Overlay";
->>>>>>> 541fde9c
 import SideBar from "./SideBar";
 import { useSelection } from "./use-selection";
 
@@ -61,7 +58,7 @@
   const [serialStateWhenOpen, setSerialStateWhenOpen] =
     useState<SizedMode>("compact");
   const serialSizedMode = connected ? serialStateWhenOpen : "collapsed";
-<<<<<<< HEAD
+  const [sidebarShown, setSidebarShown] = useState<boolean>(true);
   const editor = (
     <Box height="100%" as="section">
       {selection && fileVersion !== undefined && (
@@ -74,72 +71,6 @@
     </Box>
   );
 
-  return (
-    <Flex className="Workbench">
-      <SplitView
-        direction="row"
-        width="100%"
-        minimums={minimums}
-        initialSize={Math.min(
-          700,
-          Math.max(minimums[0], Math.floor(window.innerWidth * 0.35))
-        )}
-      >
-        <SplitViewSized>
-          <SideBar
-            as="section"
-            aria-label={intl.formatMessage({ id: "sidebar" })}
-            selectedFile={selection.file}
-            onSelectedFileChanged={setSelectedFile}
-            flex="1 1 100%"
-          />
-        </SplitViewSized>
-        <SplitViewDivider />
-        <SplitViewRemainder>
-          <Flex
-            as="main"
-            flex="1 1 100%"
-            flexDirection="column"
-            height="100%"
-            boxShadow="4px 0px 24px #00000033"
-          >
-            <SplitView
-              direction="column"
-              minimums={[248, 200]}
-              compactSize={SerialArea.compactSize}
-              height="100%"
-              mode={serialSizedMode}
-            >
-              <SplitViewRemainder>
-                {flags.simulator ? (
-                  <SplitView
-                    direction="row"
-                    minimums={[300, 300]}
-                    height="100%"
-                  >
-                    <SplitViewRemainder>{editor}</SplitViewRemainder>
-                    <SplitViewDivider />
-                    <SplitViewSized>
-                      <Simulator />
-                    </SplitViewSized>
-                  </SplitView>
-                ) : (
-                  editor
-                )}
-              </SplitViewRemainder>
-              <SplitViewDivider />
-              <SplitViewSized>
-                <SerialArea
-                  as="section"
-                  compact={serialSizedMode === "compact"}
-                  onSizeChange={setSerialStateWhenOpen}
-                  aria-label={intl.formatMessage({ id: "serial-terminal" })}
-                />
-              </SplitViewSized>
-            </SplitView>
-            <ProjectActionBar
-=======
-  const [sidebarShown, setSidebarShown] = useState<boolean>(true);
   return (
     <>
       <Flex className="Workbench">
@@ -156,7 +87,6 @@
         >
           <SplitViewSized>
             <SideBar
->>>>>>> 541fde9c
               as="section"
               aria-label={intl.formatMessage({ id: "sidebar" })}
               selectedFile={selection.file}
@@ -183,15 +113,21 @@
                 mode={serialSizedMode}
               >
                 <SplitViewRemainder>
-                  <Box height="100%" as="section">
-                    {selection && fileVersion !== undefined && (
-                      <EditorArea
-                        key={selection.file + "/" + fileVersion}
-                        selection={selection}
-                        onSelectedFileChanged={setSelectedFile}
-                      />
-                    )}
-                  </Box>
+                  {flags.simulator ? (
+                    <SplitView
+                      direction="row"
+                      minimums={[300, 300]}
+                      height="100%"
+                    >
+                      <SplitViewRemainder>{editor}</SplitViewRemainder>
+                      <SplitViewDivider />
+                      <SplitViewSized>
+                        <Simulator />
+                      </SplitViewSized>
+                    </SplitView>
+                  ) : (
+                    editor
+                  )}
                 </SplitViewRemainder>
                 <SplitViewDivider />
                 <SplitViewSized>
