/**
 * (c) 2021, Micro:bit Educational Foundation and contributors
 *
 * SPDX-License-Identifier: MIT
 */
import { Box, Flex } from "@chakra-ui/layout";
import { ReactNode, useCallback, useEffect, useRef, useState } from "react";
import { useIntl } from "react-intl";
import {
  SplitView,
  SplitViewDivider,
  SplitViewRemainder,
  SplitViewSized,
} from "../common/SplitView";
import { SizedMode } from "../common/SplitView/SplitView";
import { ConnectionStatus } from "../device/device";
import { useConnectionStatus } from "../device/device-hooks";
import EditorArea from "../editor/EditorArea";
import { flags } from "../flags";
import { MAIN_FILE } from "../fs/fs";
import { useProject } from "../project/project-hooks";
import ProjectActionBar from "../project/ProjectActionBar";
import SerialArea from "../serial/SerialArea";
import Simulator from "../simulator/Simulator";
import Overlay from "./connect-dialogs/Overlay";
import SideBar from "./SideBar";
import { useSelection } from "./use-selection";

const minimums: [number, number] = [380, 580];
const simulatorMinimums: [number, number] = [300, 300];

/**
 * The main app layout with resizable panels.
 */
const Workbench = () => {
  const [selection, setSelection] = useSelection();
  const intl = useIntl();
  const { files } = useProject();
  const setSelectedFile = useCallback(
    (file: string) => {
      setSelection({ file, location: { line: undefined } });
    },
    [setSelection]
  );
  useEffect(() => {
    // No file yet or selected file deleted? Default it.
    if (
      (!selection || !files.find((x) => x.name === selection.file)) &&
      files.length > 0
    ) {
      const defaultFile = files.find((x) => x.name === MAIN_FILE) || files[0];
      setSelectedFile(defaultFile.name);
    }
  }, [selection, setSelectedFile, files]);

  const fileVersion = files.find((f) => f.name === selection.file)?.version;

  const connected = useConnectionStatus() === ConnectionStatus.CONNECTED;
  const [serialStateWhenOpen, setSerialStateWhenOpen] =
    useState<SizedMode>("compact");
  const serialSizedMode = connected ? serialStateWhenOpen : "collapsed";
  const [sidebarShown, setSidebarShown] = useState<boolean>(true);
  const [simulatorShown, setSimulatorShown] = useState<boolean>(true);
  const simulatorButtonRef = useRef<HTMLButtonElement>(null);
  const editor = (
    <Box height="100%" as="section">
      {selection && fileVersion !== undefined && (
        <EditorArea
          key={selection.file + "/" + fileVersion}
          selection={selection}
          onSelectedFileChanged={setSelectedFile}
          setSimulatorShown={setSimulatorShown}
          simulatorShown={simulatorShown}
          ref={simulatorButtonRef}
        />
      )}
    </Box>
  );

  return (
    <>
      <Flex className="Workbench">
        <SplitView
          direction="row"
          width="100%"
          minimums={minimums}
          initialSize={Math.min(
            700,
            Math.max(minimums[0], Math.floor(window.innerWidth * 0.35))
          )}
          compactSize={86}
          mode={sidebarShown ? "open" : "compact"}
        >
          <SplitViewSized>
            <SideBar
              as="section"
              aria-label={intl.formatMessage({ id: "sidebar" })}
              selectedFile={selection.file}
              onSelectedFileChanged={setSelectedFile}
              flex="1 1 100%"
              setSidebarShown={setSidebarShown}
              sidebarShown={sidebarShown}
            />
          </SplitViewSized>
          <SplitViewDivider />
          <SplitViewRemainder>
            {flags.simulator ? (
              <EditorWithSimulator
                editor={editor}
                serialSizedMode={serialSizedMode}
                setSerialStateWhenOpen={setSerialStateWhenOpen}
                setSimulatorShown={setSimulatorShown}
                simulatorShown={simulatorShown}
                showSimulatorButtonRef={simulatorButtonRef}
              />
            ) : (
              <Editor
                editor={editor}
                serialSizedMode={serialSizedMode}
                setSerialStateWhenOpen={setSerialStateWhenOpen}
              />
            )}
          </SplitViewRemainder>
        </SplitView>
      </Flex>
      <Overlay />
    </>
  );
};

interface EditorProps {
  serialSizedMode: SizedMode;
  setSerialStateWhenOpen: React.Dispatch<React.SetStateAction<SizedMode>>;
  editor: ReactNode;
}

interface EditorWithSimulatorProps extends EditorProps {
  simulatorShown: boolean;
  setSimulatorShown: React.Dispatch<React.SetStateAction<boolean>>;
  showSimulatorButtonRef: React.RefObject<HTMLButtonElement>;
}

const EditorWithSimulator = ({
  serialSizedMode,
  setSerialStateWhenOpen,
  editor,
  simulatorShown,
  setSimulatorShown,
  showSimulatorButtonRef,
}: EditorWithSimulatorProps) => {
  return (
    <SplitView
      direction="row"
      minimums={simulatorMinimums}
      height="100%"
      mode={simulatorShown ? "open" : "collapsed"}
    >
      <SplitViewRemainder>
        <Editor
          editor={editor}
          serialSizedMode={serialSizedMode}
          setSerialStateWhenOpen={setSerialStateWhenOpen}
        />
      </SplitViewRemainder>
      <SplitViewDivider showBoxShadow={true} />
      <SplitViewSized>
        <Simulator
          setSimulatorShown={setSimulatorShown}
          simulatorShown={simulatorShown}
<<<<<<< HEAD
          showSimulatorButtonRef={showSimulatorButtonRef}
=======
          minWidth={simulatorMinimums[0]}
>>>>>>> 95596c11
        />
      </SplitViewSized>
    </SplitView>
  );
};

const Editor = ({
  serialSizedMode,
  setSerialStateWhenOpen,
  editor,
}: EditorProps) => {
  const intl = useIntl();
  return (
    <Flex
      as="main"
      flex="1 1 100%"
      flexDirection="column"
      height="100%"
      boxShadow="4px 0px 24px #00000033"
    >
      <SplitView
        direction="column"
        minimums={[248, 200]}
        compactSize={SerialArea.compactSize}
        height="100%"
        mode={serialSizedMode}
      >
        <SplitViewRemainder>{editor}</SplitViewRemainder>
        <SplitViewDivider />
        <SplitViewSized>
          <SerialArea
            as="section"
            compact={serialSizedMode === "compact"}
            onSizeChange={setSerialStateWhenOpen}
            aria-label={intl.formatMessage({
              id: "serial-terminal",
            })}
            showSyncStatus={true}
            expandDirection="up"
          />
        </SplitViewSized>
      </SplitView>
      <ProjectActionBar
        as="section"
        aria-label={intl.formatMessage({ id: "project-actions" })}
        borderTopWidth={2}
        borderColor="gray.200"
        overflow="hidden"
      />
    </Flex>
  );
};

export default Workbench;<|MERGE_RESOLUTION|>--- conflicted
+++ resolved
@@ -167,11 +167,8 @@
         <Simulator
           setSimulatorShown={setSimulatorShown}
           simulatorShown={simulatorShown}
-<<<<<<< HEAD
           showSimulatorButtonRef={showSimulatorButtonRef}
-=======
           minWidth={simulatorMinimums[0]}
->>>>>>> 95596c11
         />
       </SplitViewSized>
     </SplitView>
