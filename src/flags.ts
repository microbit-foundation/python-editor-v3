--- conflicted
+++ resolved
@@ -19,15 +19,13 @@
    */
   | "dndDebug"
   /**
-<<<<<<< HEAD
    * Simulator. Implementation is very incomplete.
    */
   | "simulator"
-=======
+  /**
    * Enables a preview of SoundEffects via the audio-sound-effect MicroPython branch.
    */
   | "audioSoundEffect"
->>>>>>> ba6776a6
   /**
    * Disables the pop-up welcome dialog.
    * The dialog is still available from the alpha release notice UI.
@@ -38,11 +36,13 @@
    */
   | "noWelcome";
 
-<<<<<<< HEAD
-const allFlags: Flag[] = ["dndDebug", "noWelcome", "simulator"];
-=======
-const allFlags: Flag[] = ["dndDebug", "noWelcome", "audioSoundEffect"];
->>>>>>> ba6776a6
+const allFlags: Flag[] = [
+  // One per line for easy merges
+  "dndDebug",
+  "noWelcome",
+  "simulator",
+  "audioSoundEffect",
+];
 
 type Flags = Record<Flag, boolean>;
 
